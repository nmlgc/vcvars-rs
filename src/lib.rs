//! A library for build scripts to compile custom C code
//!
//! This library is intended to be used as a `build-dependencies` entry in
//! `Cargo.toml`:
//!
//! ```toml
//! [build-dependencies]
//! gcc = "0.3"
//! ```
//!
//! The purpose of this crate is to provide the utility functions necessary to
//! compile C code into a static archive which is then linked into a Rust crate.
//! Configuration is available through the `Config` builder.
//!
//! This crate will automatically detect situations such as cross compilation or
//! other environment variables set by Cargo and will build code appropriately.
//!
//! The crate is not limited to C code, it can accept any source code that can
//! be passed to a C or C++ compiler. As such, assembly files with extensions
//! `.s` (gcc/clang) and `.asm` (MSVC) can also be compiled.
//!
//! [`Config`]: struct.Config.html
//!
//! # Examples
//!
//! Use the `Config` builder to compile `src/foo.c`:
//!
//! ```no_run
//! extern crate gcc;
//!
//! fn main() {
//!     gcc::Config::new()
//!                 .file("src/foo.c")
//!                 .define("FOO", Some("bar"))
//!                 .include("src")
//!                 .compile("foo");
//! }
//! ```

#![doc(html_root_url = "https://docs.rs/gcc/0.3")]
#![cfg_attr(test, deny(warnings))]
#![deny(missing_docs)]

#[cfg(feature = "parallel")]
extern crate rayon;

use std::env;
use std::ffi::{OsString, OsStr};
use std::fs;
use std::path::{PathBuf, Path};
use std::process::{Command, Stdio, Child};
use std::io::{self, BufReader, BufRead, Read, Write};
use std::thread::{self, JoinHandle};

// These modules are all glue to support reading the MSVC version from
// the registry and from COM interfaces
#[cfg(windows)]
mod registry;
#[cfg(windows)]
#[macro_use]
mod winapi;
#[cfg(windows)]
mod com;
#[cfg(windows)]
mod setup_config;

pub mod windows_registry;

/// Extra configuration to pass to gcc.
#[derive(Clone, Debug)]
pub struct Config {
    include_directories: Vec<PathBuf>,
    definitions: Vec<(String, Option<String>)>,
    objects: Vec<PathBuf>,
    flags: Vec<String>,
    files: Vec<PathBuf>,
    cpp: bool,
    cpp_link_stdlib: Option<Option<String>>,
    cpp_set_stdlib: Option<String>,
    target: Option<String>,
    host: Option<String>,
    out_dir: Option<PathBuf>,
    opt_level: Option<String>,
    debug: Option<bool>,
    env: Vec<(OsString, OsString)>,
    compiler: Option<PathBuf>,
    archiver: Option<PathBuf>,
    cargo_metadata: bool,
    pic: Option<bool>,
    static_crt: Option<bool>,
    shared_flag: Option<bool>,
    static_flag: Option<bool>,
    check_file_created: bool,
    warnings_into_errors: bool,
    warnings: bool,
}

/// Configuration used to represent an invocation of a C compiler.
///
/// This can be used to figure out what compiler is in use, what the arguments
/// to it are, and what the environment variables look like for the compiler.
/// This can be used to further configure other build systems (e.g. forward
/// along CC and/or CFLAGS) or the `to_command` method can be used to run the
/// compiler itself.
#[derive(Clone, Debug)]
pub struct Tool {
    path: PathBuf,
    args: Vec<OsString>,
    env: Vec<(OsString, OsString)>,
    family: ToolFamily
}

/// Represents the family of tools this tool belongs to.
///
/// Each family of tools differs in how and what arguments they accept.
///
/// Detection of a family is done on best-effort basis and may not accurately reflect the tool.
#[derive(Copy, Clone, Debug)]
enum ToolFamily {
    /// Tool is GNU Compiler Collection-like.
    Gnu,
    /// Tool is Clang-like. It differs from the GCC in a sense that it accepts superset of flags
    /// and its cross-compilation approach is different.
    Clang,
    /// Tool is the MSVC cl.exe.
    Msvc,
}

impl ToolFamily {
    /// What the flag to request debug info for this family of tools look like
    fn debug_flag(&self) -> &'static str {
        match *self {
            ToolFamily::Msvc => "/Z7",
            ToolFamily::Gnu |
            ToolFamily::Clang => "-g",
        }
    }

    /// What the flag to include directories into header search path looks like
    fn include_flag(&self) -> &'static str {
        match *self {
            ToolFamily::Msvc => "/I",
            ToolFamily::Gnu |
            ToolFamily::Clang => "-I",
        }
    }

    /// What the flag to request macro-expanded source output looks like
    fn expand_flag(&self) -> &'static str {
        match *self {
            ToolFamily::Msvc => "/E",
            ToolFamily::Gnu |
            ToolFamily::Clang => "-E",
        }
    }

    /// What the flags to enable all warnings
    fn warnings_flags(&self) -> &'static [&'static str] {
        static MSVC_FLAGS: &'static [&'static str] = &["/Wall"];
        static GNU_CLANG_FLAGS: &'static [&'static str] = &["-Wall", "-Wextra"];

        match *self {
            ToolFamily::Msvc => &MSVC_FLAGS,
            ToolFamily::Gnu |
            ToolFamily::Clang => &GNU_CLANG_FLAGS,
        }
    }

    /// What the flag to turn warning into errors
    fn warnings_to_errors_flag(&self) -> &'static str {
        match *self {
            ToolFamily::Msvc => "/WX",
            ToolFamily::Gnu |
            ToolFamily::Clang => "-Werror"
        }
    }
}

/// Compile a library from the given set of input C files.
///
/// This will simply compile all files into object files and then assemble them
/// into the output. This will read the standard environment variables to detect
/// cross compilations and such.
///
/// This function will also print all metadata on standard output for Cargo.
///
/// # Example
///
/// ```no_run
/// gcc::compile_library("foo", &["foo.c", "bar.c"]);
/// ```
#[deprecated]
#[doc(hidden)]
pub fn compile_library(output: &str, files: &[&str]) {
    let mut c = Config::new();
    for f in files.iter() {
        c.file(*f);
    }
    c.compile(output);
}

impl Config {
    /// Construct a new instance of a blank set of configuration.
    ///
    /// This builder is finished with the [`compile`] function.
    ///
    /// [`compile`]: struct.Config.html#method.compile
    pub fn new() -> Config {
        Config {
            include_directories: Vec::new(),
            definitions: Vec::new(),
            objects: Vec::new(),
            flags: Vec::new(),
            files: Vec::new(),
            shared_flag: None,
            static_flag: None,
            cpp: false,
            cpp_link_stdlib: None,
            cpp_set_stdlib: None,
            target: None,
            host: None,
            out_dir: None,
            opt_level: None,
            debug: None,
            env: Vec::new(),
            compiler: None,
            archiver: None,
            cargo_metadata: true,
            pic: None,
            static_crt: None,
            check_file_created: false,
            warnings: true,
            warnings_into_errors: false,
        }
    }

    /// Add a directory to the `-I` or include path for headers
    ///
    /// # Example
    ///
    /// ```no_run
    /// use std::path::Path;
    ///
    /// let library_path = Path::new("/path/to/library");
    ///
    /// gcc::Config::new()
    ///             .file("src/foo.c")
    ///             .include(library_path)
    ///             .include("src")
    ///             .compile("foo");
    /// ```
    pub fn include<P: AsRef<Path>>(&mut self, dir: P) -> &mut Config {
        self.include_directories.push(dir.as_ref().to_path_buf());
        self
    }

    /// Specify a `-D` variable with an optional value.
    ///
    /// # Example
    ///
    /// ```no_run
    /// gcc::Config::new()
    ///             .file("src/foo.c")
    ///             .define("FOO", Some("BAR"))
    ///             .define("BAZ", None)
    ///             .compile("foo");
    /// ```
    pub fn define<'a, V: Into<Option<&'a str>>>(&mut self, var: &str, val: V) -> &mut Config {
        self.definitions.push((var.to_string(), val.into().map(|s| s.to_string())));
        self
    }

    /// Add an arbitrary object file to link in
    pub fn object<P: AsRef<Path>>(&mut self, obj: P) -> &mut Config {
        self.objects.push(obj.as_ref().to_path_buf());
        self
    }

    /// Add an arbitrary flag to the invocation of the compiler
    ///
    /// # Example
    ///
    /// ```no_run
    /// gcc::Config::new()
    ///             .file("src/foo.c")
    ///             .flag("-ffunction-sections")
    ///             .compile("foo");
    /// ```
    pub fn flag(&mut self, flag: &str) -> &mut Config {
        self.flags.push(flag.to_string());
        self
    }

    fn is_flag_supported(&mut self, flag: &str) -> io::Result<bool> {
        let out_dir = self.get_out_dir();
        let src = out_dir.join("flag_check.c");
        if !self.check_file_created {
            try!(write!(try!(fs::File::create(&src)), "int main(void) {{ return 0; }}"));
            self.check_file_created = true;
        }

        let obj = out_dir.join("flag_check");
        let target = self.get_target();
        let mut cfg = Config::new();
        cfg.flag(flag)
           .target(&target)
           .opt_level(0)
           .host(&target)
           .debug(false)
           .cpp(self.cpp);
        let compiler = cfg.get_compiler();
        let mut cmd = compiler.to_command();
        command_add_output_file(&mut cmd, &obj, target.contains("msvc"), false);
        cmd.arg(&src);

        let output = try!(cmd.output());
        Ok(output.stderr.is_empty())
    }

    /// Add an arbitrary flag to the invocation of the compiler if it supports it
    ///
    /// # Example
    ///
    /// ```no_run
    /// gcc::Config::new()
    ///             .file("src/foo.c")
    ///             .flag_if_supported("-Wlogical-op") // only supported by GCC
    ///             .flag_if_supported("-Wunreachable-code") // only supported by clang
    ///             .compile("foo");
    /// ```
    pub fn flag_if_supported(&mut self, flag: &str) -> &mut Config {
        if self.is_flag_supported(flag).unwrap_or(false) {
            self.flag(flag)
        } else {
            self
        }
    }

    /// Set the `-shared` flag.
    ///
    /// When enabled, the compiler will produce a shared object which can
    /// then be linked with other objects to form an executable.
    ///
    /// # Example
    ///
    /// ```no_run
    /// gcc::Config::new()
    ///             .file("src/foo.c")
    ///             .shared_flag(true)
    ///             .compile("libfoo.so");
    /// ```

    pub fn shared_flag(&mut self, shared_flag: bool) -> &mut Config {
        self.shared_flag = Some(shared_flag);
        self
    }

    /// Set the `-static` flag.
    ///
    /// When enabled on systems that support dynamic linking, this prevents
    /// linking with the shared libraries.
    ///
    /// # Example
    ///
    /// ```no_run
    /// gcc::Config::new()
    ///             .file("src/foo.c")
    ///             .shared_flag(true)
    ///             .static_flag(true)
    ///             .compile("foo");
    /// ```
    pub fn static_flag(&mut self, static_flag: bool) -> &mut Config {
        self.static_flag = Some(static_flag);
        self
    }

    /// Add a file which will be compiled
    pub fn file<P: AsRef<Path>>(&mut self, p: P) -> &mut Config {
        self.files.push(p.as_ref().to_path_buf());
        self
    }

    /// Add files which will be compiled
    pub fn files<P>(&mut self, p: P) -> &mut Config
        where P: IntoIterator,
              P::Item: AsRef<Path> {
        for file in p.into_iter() {
            self.file(file);
        }
        self
    }

    /// Set C++ support.
    ///
    /// The other `cpp_*` options will only become active if this is set to
    /// `true`.
    pub fn cpp(&mut self, cpp: bool) -> &mut Config {
        self.cpp = cpp;
        self
    }

    /// Set warnings into errors flag.
    ///
    /// Disabled by default.
    /// 
    /// Warning: turning warnings into errors only make sense 
    /// if you are a developer of the crate using gcc-rs.
    /// Some warnings only appear on some architecture or
    /// specific version of the compiler. Any user of this crate, 
    /// or any other crate depending on it, could fail during 
    /// compile time.
    ///
    /// # Example
    ///
    /// ```no_run
    /// gcc::Config::new()
    ///             .file("src/foo.c")
    ///             .warnings_into_errors(true)
    ///             .compile("libfoo.a");
    /// ```
    pub fn warnings_into_errors(&mut self, warnings_into_errors: bool) -> &mut Config {
        self.warnings_into_errors = warnings_into_errors;
        self
    }

    /// Set warnings flags.
    ///
    /// Adds some flags:
    /// - "/Wall" for MSVC.
    /// - "-Wall", "-Wextra" for GNU and Clang.
    ///
    /// Enabled by default.
    ///
    /// # Example
    ///
    /// ```no_run
    /// gcc::Config::new()
    ///             .file("src/foo.c")
    ///             .warnings(false)
    ///             .compile("libfoo.a");
    /// ```
    pub fn warnings(&mut self, warnings: bool) -> &mut Config {
        self.warnings = warnings;
        self
    }

    /// Set the standard library to link against when compiling with C++
    /// support.
    ///
    /// The default value of this property depends on the current target: On
    /// OS X `Some("c++")` is used, when compiling for a Visual Studio based
    /// target `None` is used and for other targets `Some("stdc++")` is used.
    ///
    /// A value of `None` indicates that no automatic linking should happen,
    /// otherwise cargo will link against the specified library.
    ///
    /// The given library name must not contain the `lib` prefix.
<<<<<<< HEAD
    ///
    /// Common values:
    /// - `stdc++` for GNU
    /// - `c++` for Clang
    ///
    /// # Example
    ///
    /// ```no_run
    /// gcc::Config::new()
    ///             .file("src/foo.c")
    ///             .shared_flag(true)
    ///             .cpp_link_stdlib(Some("stdc++"))
    ///             .compile("libfoo.so");
    /// ```
    pub fn cpp_link_stdlib(&mut self, cpp_link_stdlib: Option<&str>) -> &mut Config {
        self.cpp_link_stdlib = Some(cpp_link_stdlib.map(|s| s.into()));
=======
    pub fn cpp_link_stdlib<'a, V: Into<Option<&'a str>>>(&mut self, cpp_link_stdlib: V) -> &mut Config {
        self.cpp_link_stdlib = Some(cpp_link_stdlib.into().map(|s| s.into()));
>>>>>>> 8c644e54
        self
    }

    /// Force the C++ compiler to use the specified standard library.
    ///
    /// Setting this option will automatically set `cpp_link_stdlib` to the same
    /// value.
    ///
    /// The default value of this option is always `None`.
    ///
    /// This option has no effect when compiling for a Visual Studio based
    /// target.
    ///
    /// This option sets the `-stdlib` flag, which is only supported by some
    /// compilers (clang, icc) but not by others (gcc). The library will not
    /// detect which compiler is used, as such it is the responsibility of the
    /// caller to ensure that this option is only used in conjuction with a
    /// compiler which supports the `-stdlib` flag.
    ///
    /// A value of `None` indicates that no specific C++ standard library should
    /// be used, otherwise `-stdlib` is added to the compile invocation.
    ///
    /// The given library name must not contain the `lib` prefix.
<<<<<<< HEAD
    ///
    /// Common values:
    /// - `stdc++` for GNU
    /// - `c++` for Clang
    ///
    /// # Example
    ///
    /// ```no_run
    /// gcc::Config::new()
    ///             .file("src/foo.c")
    ///             .cpp_set_stdlib(Some("c++"))
    ///             .compile("libfoo.a");
    /// ```
    pub fn cpp_set_stdlib(&mut self, cpp_set_stdlib: Option<&str>) -> &mut Config {
=======
    pub fn cpp_set_stdlib<'a, V: Into<Option<&'a str>>>(&mut self, cpp_set_stdlib: V) -> &mut Config {
        let cpp_set_stdlib = cpp_set_stdlib.into();
>>>>>>> 8c644e54
        self.cpp_set_stdlib = cpp_set_stdlib.map(|s| s.into());
        self.cpp_link_stdlib(cpp_set_stdlib);
        self
    }

    /// Configures the target this configuration will be compiling for.
    ///
    /// This option is automatically scraped from the `TARGET` environment
    /// variable by build scripts, so it's not required to call this function.
    ///
    /// # Example
    ///
    /// ```no_run
    /// gcc::Config::new()
    ///             .file("src/foo.c")
    ///             .target("aarch64-linux-android")
    ///             .compile("foo");
    /// ```
    pub fn target(&mut self, target: &str) -> &mut Config {
        self.target = Some(target.to_string());
        self
    }

    /// Configures the host assumed by this configuration.
    ///
    /// This option is automatically scraped from the `HOST` environment
    /// variable by build scripts, so it's not required to call this function.
    ///
    /// # Example
    ///
    /// ```no_run
    /// gcc::Config::new()
    ///             .file("src/foo.c")
    ///             .host("arm-linux-gnueabihf")
    ///             .compile("foo");
    /// ```
    pub fn host(&mut self, host: &str) -> &mut Config {
        self.host = Some(host.to_string());
        self
    }

    /// Configures the optimization level of the generated object files.
    ///
    /// This option is automatically scraped from the `OPT_LEVEL` environment
    /// variable by build scripts, so it's not required to call this function.
    pub fn opt_level(&mut self, opt_level: u32) -> &mut Config {
        self.opt_level = Some(opt_level.to_string());
        self
    }

    /// Configures the optimization level of the generated object files.
    ///
    /// This option is automatically scraped from the `OPT_LEVEL` environment
    /// variable by build scripts, so it's not required to call this function.
    pub fn opt_level_str(&mut self, opt_level: &str) -> &mut Config {
        self.opt_level = Some(opt_level.to_string());
        self
    }

    /// Configures whether the compiler will emit debug information when
    /// generating object files.
    ///
    /// This option is automatically scraped from the `PROFILE` environment
    /// variable by build scripts (only enabled when the profile is "debug"), so
    /// it's not required to call this function.
    pub fn debug(&mut self, debug: bool) -> &mut Config {
        self.debug = Some(debug);
        self
    }

    /// Configures the output directory where all object files and static
    /// libraries will be located.
    ///
    /// This option is automatically scraped from the `OUT_DIR` environment
    /// variable by build scripts, so it's not required to call this function.
    pub fn out_dir<P: AsRef<Path>>(&mut self, out_dir: P) -> &mut Config {
        self.out_dir = Some(out_dir.as_ref().to_owned());
        self
    }

    /// Configures the compiler to be used to produce output.
    ///
    /// This option is automatically determined from the target platform or a
    /// number of environment variables, so it's not required to call this
    /// function.
    pub fn compiler<P: AsRef<Path>>(&mut self, compiler: P) -> &mut Config {
        self.compiler = Some(compiler.as_ref().to_owned());
        self
    }

    /// Configures the tool used to assemble archives.
    ///
    /// This option is automatically determined from the target platform or a
    /// number of environment variables, so it's not required to call this
    /// function.
    pub fn archiver<P: AsRef<Path>>(&mut self, archiver: P) -> &mut Config {
        self.archiver = Some(archiver.as_ref().to_owned());
        self
    }
    /// Define whether metadata should be emitted for cargo allowing it to
    /// automatically link the binary. Defaults to `true`.
    pub fn cargo_metadata(&mut self, cargo_metadata: bool) -> &mut Config {
        self.cargo_metadata = cargo_metadata;
        self
    }

    /// Configures whether the compiler will emit position independent code.
    ///
    /// This option defaults to `false` for `windows-gnu` targets and
    /// to `true` for all other targets.
    pub fn pic(&mut self, pic: bool) -> &mut Config {
        self.pic = Some(pic);
        self
    }

    /// Configures whether the /MT flag or the /MD flag will be passed to msvc build tools.
    ///
    /// This option defaults to `false`, and affect only msvc targets.
    pub fn static_crt(&mut self, static_crt: bool) -> &mut Config {
        self.static_crt = Some(static_crt);
        self
    }

    #[doc(hidden)]
    pub fn __set_env<A, B>(&mut self, a: A, b: B) -> &mut Config
        where A: AsRef<OsStr>,
              B: AsRef<OsStr>
    {
        self.env.push((a.as_ref().to_owned(), b.as_ref().to_owned()));
        self
    }

    /// Run the compiler, generating the file `output`
    ///
    /// The name `output` should be the name of the library.  For backwards compatibility,
    /// the `output` may start with `lib` and end with `.a`.  The Rust compilier will create
    /// the assembly with the lib prefix and .a extension.  MSVC will create a file without prefix,
    /// ending with `.lib`.
    ///
    /// # Panics
    ///
    /// Panics if `output` is not formatted correctly or if one of the underlying
    /// compiler commands fails. It can also panic if it fails reading file names
    /// or creating directories.
    pub fn compile(&self, output: &str) {
        let lib_name = if output.starts_with("lib") && output.ends_with(".a") {
                &output[3..output.len() - 2]
            } else {
                &output
            };
        let dst = self.get_out_dir();

        let mut objects = Vec::new();
        let mut src_dst = Vec::new();
        for file in self.files.iter() {
            let obj = dst.join(file).with_extension("o");
            let obj = if !obj.starts_with(&dst) {
                dst.join(obj.file_name().unwrap())
            } else {
                obj
            };
            fs::create_dir_all(&obj.parent().unwrap()).unwrap();
            src_dst.push((file.to_path_buf(), obj.clone()));
            objects.push(obj);
        }
        self.compile_objects(&src_dst);
        self.assemble(lib_name, &dst.join(output), &objects);

        if self.get_target().contains("msvc") {
            let compiler = self.get_base_compiler();
            let atlmfc_lib = compiler.env()
                .iter()
                .find(|&&(ref var, _)| var.as_os_str() == OsStr::new("LIB"))
                .and_then(|&(_, ref lib_paths)| {
                    env::split_paths(lib_paths).find(|path| {
                        let sub = Path::new("atlmfc/lib");
                        path.ends_with(sub) || path.parent().map_or(false, |p| p.ends_with(sub))
                    })
                });

            if let Some(atlmfc_lib) = atlmfc_lib {
                self.print(&format!("cargo:rustc-link-search=native={}", atlmfc_lib.display()));
            }
        }

        self.print(&format!("cargo:rustc-link-lib=static={}",
                            &output[3..output.len() - 2]));
        self.print(&format!("cargo:rustc-link-search=native={}", dst.display()));

        // Add specific C++ libraries, if enabled.
        if self.cpp {
            if let Some(stdlib) = self.get_cpp_link_stdlib() {
                self.print(&format!("cargo:rustc-link-lib={}", stdlib));
            }
        }
    }

    #[cfg(feature = "parallel")]
    fn compile_objects(&self, objs: &[(PathBuf, PathBuf)]) {
        use self::rayon::prelude::*;

        let mut cfg = rayon::Configuration::new();
        if let Ok(amt) = env::var("NUM_JOBS") {
            if let Ok(amt) = amt.parse() {
                cfg = cfg.num_threads(amt);
            }
        }
        drop(rayon::initialize(cfg));

        objs.par_iter().with_max_len(1)
            .for_each(|&(ref src, ref dst)| self.compile_object(src, dst));
    }

    #[cfg(not(feature = "parallel"))]
    fn compile_objects(&self, objs: &[(PathBuf, PathBuf)]) {
        for &(ref src, ref dst) in objs {
            self.compile_object(src, dst);
        }
    }

    fn compile_object(&self, file: &Path, dst: &Path) {
        let is_asm = file.extension().and_then(|s| s.to_str()) == Some("asm");
        let msvc = self.get_target().contains("msvc");
        let (mut cmd, name) = if msvc && is_asm {
            self.msvc_macro_assembler()
        } else {
            let compiler = self.get_compiler();
            let mut cmd = compiler.to_command();
            for &(ref a, ref b) in self.env.iter() {
                cmd.env(a, b);
            }
            (cmd,
             compiler.path
                 .file_name()
                 .unwrap()
                 .to_string_lossy()
                 .into_owned())
        };
        command_add_output_file(&mut cmd, dst, msvc, is_asm);
        cmd.arg(if msvc { "/c" } else { "-c" });
        cmd.arg(file);

        run(&mut cmd, &name);
    }

    /// Run the compiler, returning the macro-expanded version of the input files.
    ///
    /// This is only relevant for C and C++ files.
    ///
    /// # Panics
    /// Panics if more than one file is present in the config, or if compiler
    /// path has an invalid file name.
    ///
    /// # Example
    /// ```no_run
    /// let out = gcc::Config::new()
    ///                       .file("src/foo.c")
    ///                       .expand();
    /// ```
    pub fn expand(&self) -> Vec<u8> {
        let compiler = self.get_compiler();
        let mut cmd = compiler.to_command();
        for &(ref a, ref b) in self.env.iter() {
            cmd.env(a, b);
        }
        cmd.arg(compiler.family.expand_flag());

        assert!(self.files.len() <= 1,
                "Expand may only be called for a single file");

        for file in self.files.iter() {
            cmd.arg(file);
        }

        let name = compiler.path
            .file_name()
            .unwrap()
            .to_string_lossy()
            .into_owned();

        run_output(&mut cmd, &name)
    }

    /// Get the compiler that's in use for this configuration.
    ///
    /// This function will return a `Tool` which represents the culmination
    /// of this configuration at a snapshot in time. The returned compiler can
    /// be inspected (e.g. the path, arguments, environment) to forward along to
    /// other tools, or the `to_command` method can be used to invoke the
    /// compiler itself.
    ///
    /// This method will take into account all configuration such as debug
    /// information, optimization level, include directories, defines, etc.
    /// Additionally, the compiler binary in use follows the standard
    /// conventions for this path, e.g. looking at the explicitly set compiler,
    /// environment variables (a number of which are inspected here), and then
    /// falling back to the default configuration.
    pub fn get_compiler(&self) -> Tool {
        let opt_level = self.get_opt_level();
        let target = self.get_target();

        let mut cmd = self.get_base_compiler();
        let nvcc = cmd.path.file_name()
            .and_then(|p| p.to_str()).map(|p| p.contains("nvcc"))
            .unwrap_or(false);

        // Non-target flags
        // If the flag is not conditioned on target variable, it belongs here :)
        match cmd.family {
            ToolFamily::Msvc => {
                cmd.args.push("/nologo".into());

                let crt_flag = match self.static_crt {
                    Some(true) => "/MT",
                    Some(false) => "/MD",
                    None => {
                        let features = env::var("CARGO_CFG_TARGET_FEATURE")
                                  .unwrap_or(String::new());
                        if features.contains("crt-static") {
                            "/MT"
                        } else {
                            "/MD"
                        }
                    },
                };
                cmd.args.push(crt_flag.into());

                match &opt_level[..] {
                    "z" | "s" => cmd.args.push("/Os".into()),
                    "1" => cmd.args.push("/O1".into()),
                    // -O3 is a valid value for gcc and clang compilers, but not msvc. Cap to /O2.
                    "2" | "3" => cmd.args.push("/O2".into()),
                    _ => {}
                }
            }
            ToolFamily::Gnu |
            ToolFamily::Clang => {
                // arm-linux-androideabi-gcc 4.8 shipped with Android NDK does
                // not support '-Oz'
                if target.contains("android") && opt_level == "z" {
                    cmd.args.push("-Os".into());
                } else {
                    cmd.args.push(format!("-O{}", opt_level).into());
                }

                if !nvcc {
                    cmd.args.push("-ffunction-sections".into());
                    cmd.args.push("-fdata-sections".into());
                    if self.pic.unwrap_or(!target.contains("windows-gnu")) {
                        cmd.args.push("-fPIC".into());
                    }
                } else if self.pic.unwrap_or(false) {
                    cmd.args.push("-Xcompiler".into());
                    cmd.args.push("\'-fPIC\'".into());
                }
            }
        }
        for arg in self.envflags(if self.cpp {"CXXFLAGS"} else {"CFLAGS"}) {
            cmd.args.push(arg.into());
        }

        if self.get_debug() {
            cmd.args.push(cmd.family.debug_flag().into());
        }

        // Target flags
        match cmd.family {
            ToolFamily::Clang => {
                cmd.args.push(format!("--target={}", target).into());
            }
            ToolFamily::Msvc => {
                if target.contains("i586") {
                    cmd.args.push("/ARCH:IA32".into());
                }
            }
            ToolFamily::Gnu => {
                if target.contains("i686") || target.contains("i586") {
                    cmd.args.push("-m32".into());
                } else if target.contains("x86_64") || target.contains("powerpc64") {
                    cmd.args.push("-m64".into());
                }

                if self.static_flag.is_none() && target.contains("musl") {
                    cmd.args.push("-static".into());
                }

                // armv7 targets get to use armv7 instructions
                if target.starts_with("armv7-") && target.contains("-linux-") {
                    cmd.args.push("-march=armv7-a".into());
                }

                // On android we can guarantee some extra float instructions
                // (specified in the android spec online)
                if target.starts_with("armv7-linux-androideabi") {
                    cmd.args.push("-march=armv7-a".into());
                    cmd.args.push("-mfpu=vfpv3-d16".into());
                    cmd.args.push("-mfloat-abi=softfp".into());
                }

                // For us arm == armv6 by default
                if target.starts_with("arm-unknown-linux-") {
                    cmd.args.push("-march=armv6".into());
                    cmd.args.push("-marm".into());
                }

                // We can guarantee some settings for FRC
                if target.starts_with("arm-frc-") {
                    cmd.args.push("-march=armv7-a".into());
                    cmd.args.push("-mcpu=cortex-a9".into());
                    cmd.args.push("-mfpu=vfpv3".into());
                    cmd.args.push("-mfloat-abi=softfp".into());
                    cmd.args.push("-marm".into());
                }

                // Turn codegen down on i586 to avoid some instructions.
                if target.starts_with("i586-unknown-linux-") {
                    cmd.args.push("-march=pentium".into());
                }

                // Set codegen level for i686 correctly
                if target.starts_with("i686-unknown-linux-") {
                    cmd.args.push("-march=i686".into());
                }

                // Looks like `musl-gcc` makes is hard for `-m32` to make its way
                // all the way to the linker, so we need to actually instruct the
                // linker that we're generating 32-bit executables as well. This'll
                // typically only be used for build scripts which transitively use
                // these flags that try to compile executables.
                if target == "i686-unknown-linux-musl" {
                    cmd.args.push("-Wl,-melf_i386".into());
                }

                if target.starts_with("thumb") {
                    cmd.args.push("-mthumb".into());

                    if target.ends_with("eabihf") {
                        cmd.args.push("-mfloat-abi=hard".into())
                    }
                }
                if target.starts_with("thumbv6m") {
                    cmd.args.push("-march=armv6s-m".into());
                }
                if target.starts_with("thumbv7em") {
                    cmd.args.push("-march=armv7e-m".into());

                    if target.ends_with("eabihf") {
                        cmd.args.push("-mfpu=fpv4-sp-d16".into())
                    }
                }
                if target.starts_with("thumbv7m") {
                    cmd.args.push("-march=armv7-m".into());
                }
            }
        }

        if target.contains("-ios") {
            // FIXME: potential bug. iOS is always compiled with Clang, but Gcc compiler may be
            // detected instead.
            self.ios_flags(&mut cmd);
        }

        if self.static_flag.unwrap_or(false) {
            cmd.args.push("-static".into());
        }
        if self.shared_flag.unwrap_or(false) {
            cmd.args.push("-shared".into());
        }

        if self.cpp {
            match (self.cpp_set_stdlib.as_ref(), cmd.family) {
                (None, _) => { }
                (Some(stdlib), ToolFamily::Gnu) |
                (Some(stdlib), ToolFamily::Clang) => {
                    cmd.args.push(format!("-stdlib=lib{}", stdlib).into());
                }
                _ => {
                    println!("cargo:warning=cpp_set_stdlib is specified, but the {:?} compiler \
                              does not support this option, ignored", cmd.family);
                }
            }
        }

        for directory in self.include_directories.iter() {
            cmd.args.push(cmd.family.include_flag().into());
            cmd.args.push(directory.into());
        }

        for flag in self.flags.iter() {
            cmd.args.push(flag.into());
        }

        for &(ref key, ref value) in self.definitions.iter() {
            let lead = if let ToolFamily::Msvc = cmd.family {"/"} else {"-"};
            if let Some(ref value) = *value {
                cmd.args.push(format!("{}D{}={}", lead, key, value).into());
            } else {
                cmd.args.push(format!("{}D{}", lead, key).into());
            }
        }

        if self.warnings {
            for flag in cmd.family.warnings_flags().iter() {
                cmd.args.push(flag.into());
            }
        }

        if self.warnings_into_errors {
            cmd.args.push(cmd.family.warnings_to_errors_flag().into());
        }

        cmd
    }

    fn msvc_macro_assembler(&self) -> (Command, String) {
        let target = self.get_target();
        let tool = if target.contains("x86_64") {
            "ml64.exe"
        } else {
            "ml.exe"
        };
        let mut cmd = windows_registry::find(&target, tool).unwrap_or_else(|| self.cmd(tool));
        for directory in self.include_directories.iter() {
            cmd.arg("/I").arg(directory);
        }
        for &(ref key, ref value) in self.definitions.iter() {
            if let Some(ref value) = *value {
                cmd.arg(&format!("/D{}={}", key, value));
            } else {
                cmd.arg(&format!("/D{}", key));
            }
        }

        if target.contains("i686") || target.contains("i586") {
            cmd.arg("/safeseh");
        }
        for flag in self.flags.iter() {
            cmd.arg(flag);
        }

        (cmd, tool.to_string())
    }

    fn assemble(&self, lib_name: &str, dst: &Path, objects: &[PathBuf]) {
        // Delete the destination if it exists as the `ar` tool at least on Unix
        // appends to it, which we don't want.
        let _ = fs::remove_file(&dst);

        let target = self.get_target();
        if target.contains("msvc") {
            let mut cmd = match self.archiver {
                Some(ref s) => self.cmd(s),
                None => windows_registry::find(&target, "lib.exe").unwrap_or_else(|| self.cmd("lib.exe")),
            };
            let mut out = OsString::from("/OUT:");
            out.push(dst);
            run(cmd.arg(out)
                    .arg("/nologo")
                    .args(objects)
                    .args(&self.objects),
                "lib.exe");

            // The Rust compiler will look for libfoo.a and foo.lib, but the
            // MSVC linker will also be passed foo.lib, so be sure that both
            // exist for now.
            let lib_dst = dst.with_file_name(format!("{}.lib", lib_name));
            let _ = fs::remove_file(&lib_dst);
            fs::hard_link(&dst, &lib_dst)
                .or_else(|_| {
                    // if hard-link fails, just copy (ignoring the number of bytes written)
                    fs::copy(&dst, &lib_dst).map(|_| ())
                })
                .expect("Copying from {:?} to {:?} failed.");;
        } else {
            let ar = self.get_ar();
            let cmd = ar.file_name().unwrap().to_string_lossy();
            run(self.cmd(&ar)
                    .arg("crs")
                    .arg(dst)
                    .args(objects)
                    .args(&self.objects),
                &cmd);
        }
    }

    fn ios_flags(&self, cmd: &mut Tool) {
        enum ArchSpec {
            Device(&'static str),
            Simulator(&'static str),
        }

        let target = self.get_target();
        let arch = target.split('-').nth(0).unwrap();
        let arch = match arch {
            "arm" | "armv7" | "thumbv7" => ArchSpec::Device("armv7"),
            "armv7s" | "thumbv7s" => ArchSpec::Device("armv7s"),
            "arm64" | "aarch64" => ArchSpec::Device("arm64"),
            "i386" | "i686" => ArchSpec::Simulator("-m32"),
            "x86_64" => ArchSpec::Simulator("-m64"),
            _ => fail("Unknown arch for iOS target"),
        };

        let sdk = match arch {
            ArchSpec::Device(arch) => {
                cmd.args.push("-arch".into());
                cmd.args.push(arch.into());
                cmd.args.push("-miphoneos-version-min=7.0".into());
                "iphoneos"
            }
            ArchSpec::Simulator(arch) => {
                cmd.args.push(arch.into());
                cmd.args.push("-mios-simulator-version-min=7.0".into());
                "iphonesimulator"
            }
        };

        self.print(&format!("Detecting iOS SDK path for {}", sdk));
        let sdk_path = self.cmd("xcrun")
            .arg("--show-sdk-path")
            .arg("--sdk")
            .arg(sdk)
            .stderr(Stdio::inherit())
            .output()
            .unwrap()
            .stdout;

        let sdk_path = String::from_utf8(sdk_path).unwrap();

        cmd.args.push("-isysroot".into());
        cmd.args.push(sdk_path.trim().into());
    }

    fn cmd<P: AsRef<OsStr>>(&self, prog: P) -> Command {
        let mut cmd = Command::new(prog);
        for &(ref a, ref b) in self.env.iter() {
            cmd.env(a, b);
        }
        cmd
    }

    fn get_base_compiler(&self) -> Tool {
        if let Some(ref c) = self.compiler {
            return Tool::new(c.clone());
        }
        let host = self.get_host();
        let target = self.get_target();
        let (env, msvc, gnu) = if self.cpp {
            ("CXX", "cl.exe", "g++")
        } else {
            ("CC", "cl.exe", "gcc")
        };

        let default = if host.contains("solaris") {
            // In this case, c++/cc unlikely to exist or be correct.
            gnu
        } else if self.cpp {
            "c++"
        } else {
            "cc"
        };

        self.env_tool(env)
            .map(|(tool, args)| {
                let mut t = Tool::new(PathBuf::from(tool));
                for arg in args {
                    t.args.push(arg.into());
                }
                t
            })
            .or_else(|| {
                if target.contains("emscripten") {
                    //Windows uses bat file so we have to be a bit more specific
                    let tool = if self.cpp {
                        if cfg!(windows) {
                            "em++.bat"
                        } else {
                            "em++"
                        }
                    } else {
                        if cfg!(windows) {
                            "emcc.bat"
                        } else {
                            "emcc"
                        }
                    };

                    Some(Tool::new(PathBuf::from(tool)))
                } else {
                    None
                }
            })
            .or_else(|| windows_registry::find_tool(&target, "cl.exe"))
            .unwrap_or_else(|| {
                let compiler = if host.contains("windows") && target.contains("windows") {
                    if target.contains("msvc") {
                        msvc.to_string()
                    } else {
                        format!("{}.exe", gnu)
                    }
                } else if target.contains("android") {
                    format!("{}-{}", target.replace("armv7", "arm"), gnu)
                } else if self.get_host() != target {
                    // CROSS_COMPILE is of the form: "arm-linux-gnueabi-"
                    let cc_env = self.getenv("CROSS_COMPILE");
                    let cross_compile = cc_env.as_ref().map(|s| s.trim_right_matches('-'));
                    let prefix = cross_compile.or(match &target[..] {
                        "aarch64-unknown-linux-gnu" => Some("aarch64-linux-gnu"),
                        "arm-unknown-linux-gnueabi" => Some("arm-linux-gnueabi"),
                        "arm-frc-linux-gnueabi" => Some("arm-frc-linux-gnueabi"),
                        "arm-unknown-linux-gnueabihf" => Some("arm-linux-gnueabihf"),
                        "arm-unknown-linux-musleabi" => Some("arm-linux-musleabi"),
                        "arm-unknown-linux-musleabihf" => Some("arm-linux-musleabihf"),
                        "arm-unknown-netbsd-eabi" => Some("arm--netbsdelf-eabi"),
                        "armv6-unknown-netbsd-eabihf" => Some("armv6--netbsdelf-eabihf"),
                        "armv7-unknown-linux-gnueabihf" => Some("arm-linux-gnueabihf"),
                        "armv7-unknown-linux-musleabihf" => Some("arm-linux-musleabihf"),
                        "armv7-unknown-netbsd-eabihf" => Some("armv7--netbsdelf-eabihf"),
                        "i686-pc-windows-gnu" => Some("i686-w64-mingw32"),
                        "i686-unknown-linux-musl" => Some("musl"),
                        "i686-unknown-netbsd" => Some("i486--netbsdelf"),
                        "mips-unknown-linux-gnu" => Some("mips-linux-gnu"),
                        "mipsel-unknown-linux-gnu" => Some("mipsel-linux-gnu"),
                        "mips64-unknown-linux-gnuabi64" => Some("mips64-linux-gnuabi64"),
                        "mips64el-unknown-linux-gnuabi64" => Some("mips64el-linux-gnuabi64"),
                        "powerpc-unknown-linux-gnu" => Some("powerpc-linux-gnu"),
                        "powerpc-unknown-netbsd" => Some("powerpc--netbsd"),
                        "powerpc64-unknown-linux-gnu" => Some("powerpc-linux-gnu"),
                        "powerpc64le-unknown-linux-gnu" => Some("powerpc64le-linux-gnu"),
                        "s390x-unknown-linux-gnu" => Some("s390x-linux-gnu"),
                        "sparc64-unknown-netbsd" => Some("sparc64--netbsd"),
                        "sparcv9-sun-solaris" => Some("sparcv9-sun-solaris"),
                        "thumbv6m-none-eabi" => Some("arm-none-eabi"),
                        "thumbv7em-none-eabi" => Some("arm-none-eabi"),
                        "thumbv7em-none-eabihf" => Some("arm-none-eabi"),
                        "thumbv7m-none-eabi" => Some("arm-none-eabi"),
                        "x86_64-pc-windows-gnu" => Some("x86_64-w64-mingw32"),
                        "x86_64-rumprun-netbsd" => Some("x86_64-rumprun-netbsd"),
                        "x86_64-unknown-linux-musl" => Some("musl"),
                        "x86_64-unknown-netbsd" => Some("x86_64--netbsd"),
                        _ => None,
                    });
                    match prefix {
                        Some(prefix) => format!("{}-{}", prefix, gnu),
                        None => default.to_string(),
                    }
                } else {
                    default.to_string()
                };
                Tool::new(PathBuf::from(compiler))
            })
    }

    fn get_var(&self, var_base: &str) -> Result<String, String> {
        let target = self.get_target();
        let host = self.get_host();
        let kind = if host == target { "HOST" } else { "TARGET" };
        let target_u = target.replace("-", "_");
        let res = self.getenv(&format!("{}_{}", var_base, target))
            .or_else(|| self.getenv(&format!("{}_{}", var_base, target_u)))
            .or_else(|| self.getenv(&format!("{}_{}", kind, var_base)))
            .or_else(|| self.getenv(var_base));

        match res {
            Some(res) => Ok(res),
            None => Err("could not get environment variable".to_string()),
        }
    }

    fn envflags(&self, name: &str) -> Vec<String> {
        self.get_var(name)
            .unwrap_or(String::new())
            .split(|c: char| c.is_whitespace())
            .filter(|s| !s.is_empty())
            .map(|s| s.to_string())
            .collect()
    }

    fn env_tool(&self, name: &str) -> Option<(String, Vec<String>)> {
        self.get_var(name).ok().map(|tool| {
            let whitelist = ["ccache", "distcc"];
            for t in whitelist.iter() {
                if tool.starts_with(t) && tool[t.len()..].starts_with(' ') {
                    return (t.to_string(), vec![tool[t.len()..].trim_left().to_string()]);
                }
            }
            (tool, Vec::new())
        })
    }

    /// Returns the default C++ standard library for the current target: `libc++`
    /// for OS X and `libstdc++` for anything else.
    fn get_cpp_link_stdlib(&self) -> Option<String> {
        self.cpp_link_stdlib.clone().unwrap_or_else(|| {
            let target = self.get_target();
            if target.contains("msvc") {
                None
            } else if target.contains("darwin") {
                Some("c++".to_string())
            } else if target.contains("freebsd") {
                Some("c++".to_string())
            } else {
                Some("stdc++".to_string())
            }
        })
    }

    fn get_ar(&self) -> PathBuf {
        self.archiver
            .clone()
            .or_else(|| self.get_var("AR").map(PathBuf::from).ok())
            .unwrap_or_else(|| {
                if self.get_target().contains("android") {
                    PathBuf::from(format!("{}-ar", self.get_target().replace("armv7", "arm")))
                } else if self.get_target().contains("emscripten") {
                    //Windows use bat files so we have to be a bit more specific
                    let tool = if cfg!(windows) {
                        "emar.bat"
                    } else {
                        "emar"
                    };

                    PathBuf::from(tool)
                } else {
                    PathBuf::from("ar")
                }
            })
    }

    fn get_target(&self) -> String {
        self.target.clone().unwrap_or_else(|| self.getenv_unwrap("TARGET"))
    }

    fn get_host(&self) -> String {
        self.host.clone().unwrap_or_else(|| self.getenv_unwrap("HOST"))
    }

    fn get_opt_level(&self) -> String {
        self.opt_level.as_ref().cloned().unwrap_or_else(|| self.getenv_unwrap("OPT_LEVEL"))
    }

    fn get_debug(&self) -> bool {
        self.debug.unwrap_or_else(|| self.getenv("DEBUG").is_some())
    }

    fn get_out_dir(&self) -> PathBuf {
        self.out_dir.clone().unwrap_or_else(|| env::var_os("OUT_DIR").map(PathBuf::from).unwrap())
    }

    fn getenv(&self, v: &str) -> Option<String> {
        let r = env::var(v).ok();
        self.print(&format!("{} = {:?}", v, r));
        r
    }

    fn getenv_unwrap(&self, v: &str) -> String {
        match self.getenv(v) {
            Some(s) => s,
            None => fail(&format!("environment variable `{}` not defined", v)),
        }
    }

    fn print(&self, s: &str) {
        if self.cargo_metadata {
            println!("{}", s);
        }
    }
}

impl Default for Config {
    fn default() -> Config {
        Config::new()
    }
}

impl Tool {
    fn new(path: PathBuf) -> Tool {
        // Try to detect family of the tool from its name, falling back to Gnu.
        let family = if let Some(fname) = path.file_name().and_then(|p| p.to_str()) {
            if fname.contains("clang") {
                ToolFamily::Clang
            } else if fname.contains("cl") && !fname.contains("uclibc") {
                ToolFamily::Msvc
            } else {
                ToolFamily::Gnu
            }
        } else {
            ToolFamily::Gnu
        };
        Tool {
            path: path,
            args: Vec::new(),
            env: Vec::new(),
            family: family
        }
    }

    /// Converts this compiler into a `Command` that's ready to be run.
    ///
    /// This is useful for when the compiler needs to be executed and the
    /// command returned will already have the initial arguments and environment
    /// variables configured.
    pub fn to_command(&self) -> Command {
        let mut cmd = Command::new(&self.path);
        cmd.args(&self.args);
        for &(ref k, ref v) in self.env.iter() {
            cmd.env(k, v);
        }
        cmd
    }

    /// Returns the path for this compiler.
    ///
    /// Note that this may not be a path to a file on the filesystem, e.g. "cc",
    /// but rather something which will be resolved when a process is spawned.
    pub fn path(&self) -> &Path {
        &self.path
    }

    /// Returns the default set of arguments to the compiler needed to produce
    /// executables for the target this compiler generates.
    pub fn args(&self) -> &[OsString] {
        &self.args
    }

    /// Returns the set of environment variables needed for this compiler to
    /// operate.
    ///
    /// This is typically only used for MSVC compilers currently.
    pub fn env(&self) -> &[(OsString, OsString)] {
        &self.env
    }
}

fn run(cmd: &mut Command, program: &str) {
    let (mut child, print) = spawn(cmd, program);
    let status = child.wait().expect("failed to wait on child process");
    print.join().unwrap();
    println!("{}", status);
    if !status.success() {
        fail(&format!("command did not execute successfully, got: {}", status));
    }
}

fn run_output(cmd: &mut Command, program: &str) -> Vec<u8> {
    cmd.stdout(Stdio::piped());
    let (mut child, print) = spawn(cmd, program);
    let mut stdout = vec![];
    child.stdout.take().unwrap().read_to_end(&mut stdout).unwrap();
    let status = child.wait().expect("failed to wait on child process");
    print.join().unwrap();
    println!("{}", status);
    if !status.success() {
        fail(&format!("command did not execute successfully, got: {}", status));
    }
    stdout
}

fn spawn(cmd: &mut Command, program: &str) -> (Child, JoinHandle<()>) {
    println!("running: {:?}", cmd);

    // Capture the standard error coming from these programs, and write it out
    // with cargo:warning= prefixes. Note that this is a bit wonky to avoid
    // requiring the output to be UTF-8, we instead just ship bytes from one
    // location to another.
    match cmd.stderr(Stdio::piped()).spawn() {
        Ok(mut child) => {
            let stderr = BufReader::new(child.stderr.take().unwrap());
            let print = thread::spawn(move || {
                for line in stderr.split(b'\n').filter_map(|l| l.ok()) {
                    print!("cargo:warning=");
                    std::io::stdout().write_all(&line).unwrap();
                    println!("");
                }
            });
            (child, print)
        }
        Err(ref e) if e.kind() == io::ErrorKind::NotFound => {
            let extra = if cfg!(windows) {
                " (see https://github.com/alexcrichton/gcc-rs#compile-time-requirements \
                   for help)"
            } else {
                ""
            };
            fail(&format!("failed to execute command: {}\nIs `{}` \
                           not installed?{}",
                          e,
                          program,
                          extra));
        }
        Err(e) => fail(&format!("failed to execute command: {}", e)),
    }
}

fn fail(s: &str) -> ! {
    println!("\n\n{}\n\n", s);
    panic!()
}


fn command_add_output_file(cmd: &mut Command, dst: &Path, msvc: bool, is_asm: bool) {
    if msvc && is_asm {
        cmd.arg("/Fo").arg(dst);
    } else if msvc {
        let mut s = OsString::from("/Fo");
        s.push(&dst);
        cmd.arg(s);
    } else {
        cmd.arg("-o").arg(&dst);
    }
}<|MERGE_RESOLUTION|>--- conflicted
+++ resolved
@@ -261,7 +261,7 @@
     /// ```no_run
     /// gcc::Config::new()
     ///             .file("src/foo.c")
-    ///             .define("FOO", Some("BAR"))
+    ///             .define("FOO", "BAR")
     ///             .define("BAZ", None)
     ///             .compile("foo");
     /// ```
@@ -402,12 +402,12 @@
     /// Set warnings into errors flag.
     ///
     /// Disabled by default.
-    /// 
-    /// Warning: turning warnings into errors only make sense 
+    ///
+    /// Warning: turning warnings into errors only make sense
     /// if you are a developer of the crate using gcc-rs.
     /// Some warnings only appear on some architecture or
-    /// specific version of the compiler. Any user of this crate, 
-    /// or any other crate depending on it, could fail during 
+    /// specific version of the compiler. Any user of this crate,
+    /// or any other crate depending on it, could fail during
     /// compile time.
     ///
     /// # Example
@@ -455,7 +455,6 @@
     /// otherwise cargo will link against the specified library.
     ///
     /// The given library name must not contain the `lib` prefix.
-<<<<<<< HEAD
     ///
     /// Common values:
     /// - `stdc++` for GNU
@@ -467,15 +466,11 @@
     /// gcc::Config::new()
     ///             .file("src/foo.c")
     ///             .shared_flag(true)
-    ///             .cpp_link_stdlib(Some("stdc++"))
+    ///             .cpp_link_stdlib("stdc++")
     ///             .compile("libfoo.so");
     /// ```
-    pub fn cpp_link_stdlib(&mut self, cpp_link_stdlib: Option<&str>) -> &mut Config {
-        self.cpp_link_stdlib = Some(cpp_link_stdlib.map(|s| s.into()));
-=======
     pub fn cpp_link_stdlib<'a, V: Into<Option<&'a str>>>(&mut self, cpp_link_stdlib: V) -> &mut Config {
         self.cpp_link_stdlib = Some(cpp_link_stdlib.into().map(|s| s.into()));
->>>>>>> 8c644e54
         self
     }
 
@@ -499,7 +494,6 @@
     /// be used, otherwise `-stdlib` is added to the compile invocation.
     ///
     /// The given library name must not contain the `lib` prefix.
-<<<<<<< HEAD
     ///
     /// Common values:
     /// - `stdc++` for GNU
@@ -510,14 +504,11 @@
     /// ```no_run
     /// gcc::Config::new()
     ///             .file("src/foo.c")
-    ///             .cpp_set_stdlib(Some("c++"))
+    ///             .cpp_set_stdlib("c++")
     ///             .compile("libfoo.a");
     /// ```
-    pub fn cpp_set_stdlib(&mut self, cpp_set_stdlib: Option<&str>) -> &mut Config {
-=======
     pub fn cpp_set_stdlib<'a, V: Into<Option<&'a str>>>(&mut self, cpp_set_stdlib: V) -> &mut Config {
         let cpp_set_stdlib = cpp_set_stdlib.into();
->>>>>>> 8c644e54
         self.cpp_set_stdlib = cpp_set_stdlib.map(|s| s.into());
         self.cpp_link_stdlib(cpp_set_stdlib);
         self
