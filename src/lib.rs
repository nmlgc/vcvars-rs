//! A library for build scripts to compile custom C code
//!
//! This library is intended to be used as a `build-dependencies` entry in
//! `Cargo.toml`:
//!
//! ```toml
//! [build-dependencies]
//! cc = "1.0"
//! ```
//!
//! The purpose of this crate is to provide the utility functions necessary to
//! compile C code into a static archive which is then linked into a Rust crate.
//! Configuration is available through the `Build` struct.
//!
//! This crate will automatically detect situations such as cross compilation or
//! other environment variables set by Cargo and will build code appropriately.
//!
//! The crate is not limited to C code, it can accept any source code that can
//! be passed to a C or C++ compiler. As such, assembly files with extensions
//! `.s` (gcc/clang) and `.asm` (MSVC) can also be compiled.
//!
//! [`Build`]: struct.Build.html
//!
//! # Parallelism
//!
//! To parallelize computation, enable the `parallel` feature for the crate.
//!
//! ```toml
//! [build-dependencies]
//! cc = { version = "1.0", features = ["parallel"] }
//! ```
//! To specify the max number of concurrent compilation jobs, set the `NUM_JOBS`
//! environment variable to the desired amount.
//!
//! Cargo will also set this environment variable when executed with the `-jN` flag.
//!
//! If `NUM_JOBS` is not set, the `RAYON_NUM_THREADS` environment variable can
//! also specify the build paralellism.
//!
//! # Examples
//!
//! Use the `Build` struct to compile `src/foo.c`:
//!
//! ```no_run
//! extern crate cc;
//!
//! fn main() {
//!     cc::Build::new()
//!         .file("src/foo.c")
//!         .define("FOO", Some("bar"))
//!         .include("src")
//!         .compile("foo");
//! }
//! ```

#![doc(html_root_url = "https://docs.rs/cc/1.0")]
#![cfg_attr(test, deny(warnings))]
#![deny(missing_docs)]

#[cfg(feature = "parallel")]
extern crate rayon;

use std::env;
use std::ffi::{OsString, OsStr};
use std::fs;
use std::path::{PathBuf, Path};
use std::process::{Command, Stdio, Child};
use std::io::{self, BufReader, BufRead, Read, Write};
use std::thread::{self, JoinHandle};

#[cfg(feature = "parallel")]
use std::sync::Mutex;

// These modules are all glue to support reading the MSVC version from
// the registry and from COM interfaces
#[cfg(windows)]
mod registry;
#[cfg(windows)]
#[macro_use]
mod winapi;
#[cfg(windows)]
mod com;
#[cfg(windows)]
mod setup_config;

pub mod windows_registry;

/// A builder for compilation of a native static library.
///
/// A `Build` is the main type of the `cc` crate and is used to control all the
/// various configuration options and such of a compile. You'll find more
/// documentation on each method itself.
#[derive(Clone, Debug)]
pub struct Build {
    include_directories: Vec<PathBuf>,
    definitions: Vec<(String, Option<String>)>,
    objects: Vec<PathBuf>,
    flags: Vec<String>,
    flags_supported: Vec<String>,
    files: Vec<PathBuf>,
    dialect: Dialect,
    cpp: bool,
    cpp_link_stdlib: Option<Option<String>>,
    cpp_set_stdlib: Option<String>,
    cuda: bool,
    target: Option<String>,
    host: Option<String>,
    out_dir: Option<PathBuf>,
    opt_level: Option<String>,
    debug: Option<bool>,
    env: Vec<(OsString, OsString)>,
    compiler: Option<PathBuf>,
    archiver: Option<PathBuf>,
    cargo_metadata: bool,
    pic: Option<bool>,
    static_crt: Option<bool>,
    shared_flag: Option<bool>,
    static_flag: Option<bool>,
    warnings_into_errors: bool,
    warnings: bool,
}

/// Represents the types of errors that may occur while using cc-rs.
#[derive(Clone, Debug)]
enum ErrorKind {
    /// Error occurred while performing I/O.
    IOError,
    /// Invalid architecture supplied.
    ArchitectureInvalid,
    /// Environment variable not found, with the var in question as extra info.
    EnvVarNotFound,
    /// Error occurred while using external tools (ie: invocation of compiler).
    ToolExecError,
    /// Error occurred due to missing external tools.
    ToolNotFound,
}

/// Represents an internal error that occurred, with an explanation.
#[derive(Clone, Debug)]
pub struct Error {
    /// Describes the kind of error that occurred.
    kind: ErrorKind,
    /// More explanation of error that occurred.
    message: String,
}

impl Error {
    fn new(kind: ErrorKind, message: &str) -> Error {
        Error {
            kind: kind,
            message: message.to_owned(),
        }
    }
}

impl From<io::Error> for Error {
    fn from(e: io::Error) -> Error {
        Error::new(ErrorKind::IOError, &format!("{}", e))
    }
}

/// Configuration used to represent an invocation of a C compiler.
///
/// This can be used to figure out what compiler is in use, what the arguments
/// to it are, and what the environment variables look like for the compiler.
/// This can be used to further configure other build systems (e.g. forward
/// along CC and/or CFLAGS) or the `to_command` method can be used to run the
/// compiler itself.
#[derive(Clone, Debug)]
pub struct Tool {
    path: PathBuf,
    cc_wrapper_path: Option<PathBuf>,
    cc_wrapper_args: Vec<OsString>,
    args: Vec<OsString>,
    env: Vec<(OsString, OsString)>,
    family: ToolFamily,
}

/// Represents the family of tools this tool belongs to.
///
/// Each family of tools differs in how and what arguments they accept.
///
/// Detection of a family is done on best-effort basis and may not accurately reflect the tool.
#[derive(Copy, Clone, Debug, PartialEq)]
enum ToolFamily {
    /// Tool is GNU Compiler Collection-like.
    Gnu,
    /// Tool is Clang-like. It differs from the GCC in a sense that it accepts superset of flags
    /// and its cross-compilation approach is different.
    Clang,
    /// Tool is the MSVC cl.exe.
    Msvc,
}

impl ToolFamily {
    /// What the flag to request debug info for this family of tools look like
    fn debug_flag(&self) -> &'static str {
        match *self {
            ToolFamily::Msvc => "/Z7",
            ToolFamily::Gnu | ToolFamily::Clang => "-g",
        }
    }

    /// What the flag to include directories into header search path looks like
    fn include_flag(&self) -> &'static str {
        match *self {
            ToolFamily::Msvc => "/I",
            ToolFamily::Gnu | ToolFamily::Clang => "-I",
        }
    }

    /// What the flag to request macro-expanded source output looks like
    fn expand_flag(&self) -> &'static str {
        match *self {
            ToolFamily::Msvc => "/E",
            ToolFamily::Gnu | ToolFamily::Clang => "-E",
        }
    }

    /// What the flags to enable all warnings
    fn warnings_flags(&self) -> &'static [&'static str] {
        static MSVC_FLAGS: &'static [&'static str] = &["/W4"];
        static GNU_CLANG_FLAGS: &'static [&'static str] = &["-Wall", "-Wextra"];

        match *self {
            ToolFamily::Msvc => &MSVC_FLAGS,
            ToolFamily::Gnu | ToolFamily::Clang => &GNU_CLANG_FLAGS,
        }
    }

    /// What the flag to turn warning into errors
    fn warnings_to_errors_flag(&self) -> &'static str {
        match *self {
            ToolFamily::Msvc => "/WX",
            ToolFamily::Gnu | ToolFamily::Clang => "-Werror",
        }
    }

    /// NVCC-specific. Device code debug info flag. This is separate from the
    /// debug info flag passed to the C++ compiler.
    fn nvcc_debug_flag(&self) -> &'static str {
        match *self {
            ToolFamily::Msvc => unimplemented!(),
            ToolFamily::Gnu |
            ToolFamily::Clang => "-G",
        }
    }

    /// NVCC-specific. Redirect the following flag to the underlying C++
    /// compiler.
    fn nvcc_redirect_flag(&self) -> &'static str {
        match *self {
            ToolFamily::Msvc => unimplemented!(),
            ToolFamily::Gnu |
            ToolFamily::Clang => "-Xcompiler",
        }
    }
}

/// Represents different C-like dialects.
///
/// Each dialect may require different compilers and compiler invocations.
#[derive(Copy, Clone, Debug, PartialEq)]
pub enum Dialect {
    /// Language dialect is C.
    C,
    /// Language dialect is C++.
    Cpp,
    /// Language dialect is CUDA C++ (currently a superset of C++11).
    Cuda,
}

/// Detect the language dialect based on source file extension.
pub fn autodetect_ext(src: &Path) -> Dialect {
    if let Some(ext) = src.extension().and_then(|e| e.to_str()) {
        match ext {
            "c"     => Dialect::C,
            "cc"    |
            "cpp"   |
            "cxx"   => Dialect::Cpp,
            "cu"    => Dialect::Cuda,
            _       => panic!("unknown source extension: {:?}", src),
        }
    } else {
        panic!("source is missing an extension: {:?}", src);
    }
}

/// Represents an object.
///
/// This is a source file -> object file pair, with an associated language
/// dialect.
#[derive(Clone, Debug)]
pub struct Object {
    dialect: Dialect,
    src: PathBuf,
    dst: PathBuf,
}

impl Object {
    /// Create a new source file -> object file pair, while autodetecting the
    /// dialect from the source file extension.
    pub fn new(src: PathBuf, dst: PathBuf) -> Object {
        Object {
            dialect: autodetect_ext(&src),
            src: src,
            dst: dst,
        }
    }
}

impl Build {
    /// Construct a new instance of a blank set of configuration.
    ///
    /// This builder is finished with the [`compile`] function.
    ///
    /// [`compile`]: struct.Build.html#method.compile
    pub fn new() -> Build {
        Build {
            include_directories: Vec::new(),
            definitions: Vec::new(),
            objects: Vec::new(),
            flags: Vec::new(),
            flags_supported: Vec::new(),
            files: Vec::new(),
            shared_flag: None,
            static_flag: None,
            dialect: Dialect::C,
            cpp: false,
            cpp_link_stdlib: None,
            cpp_set_stdlib: None,
            cuda: false,
            target: None,
            host: None,
            out_dir: None,
            opt_level: None,
            debug: None,
            env: Vec::new(),
            compiler: None,
            archiver: None,
            cargo_metadata: true,
            pic: None,
            static_crt: None,
            warnings: true,
            warnings_into_errors: false,
        }
    }

    /// Add a directory to the `-I` or include path for headers
    ///
    /// # Example
    ///
    /// ```no_run
    /// use std::path::Path;
    ///
    /// let library_path = Path::new("/path/to/library");
    ///
    /// cc::Build::new()
    ///     .file("src/foo.c")
    ///     .include(library_path)
    ///     .include("src")
    ///     .compile("foo");
    /// ```
    pub fn include<P: AsRef<Path>>(&mut self, dir: P) -> &mut Build {
        self.include_directories.push(dir.as_ref().to_path_buf());
        self
    }

    /// Specify a `-D` variable with an optional value.
    ///
    /// # Example
    ///
    /// ```no_run
    /// cc::Build::new()
    ///     .file("src/foo.c")
    ///     .define("FOO", "BAR")
    ///     .define("BAZ", None)
    ///     .compile("foo");
    /// ```
    pub fn define<'a, V: Into<Option<&'a str>>>(&mut self, var: &str, val: V) -> &mut Build {
        self.definitions.push((
            var.to_string(),
            val.into().map(|s| s.to_string()),
        ));
        self
    }

    /// Add an arbitrary object file to link in
    pub fn object<P: AsRef<Path>>(&mut self, obj: P) -> &mut Build {
        self.objects.push(obj.as_ref().to_path_buf());
        self
    }

    /// Add an arbitrary flag to the invocation of the compiler
    ///
    /// # Example
    ///
    /// ```no_run
    /// cc::Build::new()
    ///     .file("src/foo.c")
    ///     .flag("-ffunction-sections")
    ///     .compile("foo");
    /// ```
    pub fn flag(&mut self, flag: &str) -> &mut Build {
        self.flags.push(flag.to_string());
        self
    }

    fn ensure_check_file(&self) -> Result<PathBuf, Error> {
        let out_dir = self.get_out_dir()?;
        let src = if self.cuda {
            assert!(self.cpp);
            out_dir.join("flag_check.cu")
        } else if self.cpp {
            out_dir.join("flag_check.cpp")
        } else {
            out_dir.join("flag_check.c")
        };

        if !src.exists() {
            let mut f = fs::File::create(&src)?;
            write!(f, "int main(void) {{ return 0; }}")?;
        }

        Ok(src)
    }

    fn is_flag_supported(&self, flag: &str) -> Result<bool, Error> {
        let out_dir = self.get_out_dir()?;
        let src = self.ensure_check_file()?;
        let obj = out_dir.join("flag_check");
        let target = self.get_target()?;
        let mut cfg = Build::new();
        cfg.flag(flag)
<<<<<<< HEAD
           .target(&target)
           .opt_level(0)
           .host(&target)
           .debug(false)
           .cpp(self.cpp)
           .cuda(self.cuda);
=======
            .target(&target)
            .opt_level(0)
            .host(&target)
            .debug(false)
            .cpp(self.cpp);
>>>>>>> 0a763ad5
        let compiler = cfg.try_get_compiler()?;
        let mut cmd = compiler.to_command();
        command_add_output_file(&mut cmd, &obj, target.contains("msvc"), false);

        // We need to explicitly tell msvc not to link and create an exe
        // in the root directory of the crate
        if target.contains("msvc") {
            cmd.arg("/c");
        }

        cmd.arg(&src);

        let output = cmd.output()?;
        Ok(output.stderr.is_empty())
    }

    /// Add an arbitrary flag to the invocation of the compiler if it supports it
    ///
    /// # Example
    ///
    /// ```no_run
    /// cc::Build::new()
    ///     .file("src/foo.c")
    ///     .flag_if_supported("-Wlogical-op") // only supported by GCC
    ///     .flag_if_supported("-Wunreachable-code") // only supported by clang
    ///     .compile("foo");
    /// ```
    pub fn flag_if_supported(&mut self, flag: &str) -> &mut Build {
        self.flags_supported.push(flag.to_string());
        self
    }

    /// Set the `-shared` flag.
    ///
    /// When enabled, the compiler will produce a shared object which can
    /// then be linked with other objects to form an executable.
    ///
    /// # Example
    ///
    /// ```no_run
    /// cc::Build::new()
    ///     .file("src/foo.c")
    ///     .shared_flag(true)
    ///     .compile("libfoo.so");
    /// ```

    pub fn shared_flag(&mut self, shared_flag: bool) -> &mut Build {
        self.shared_flag = Some(shared_flag);
        self
    }

    /// Set the `-static` flag.
    ///
    /// When enabled on systems that support dynamic linking, this prevents
    /// linking with the shared libraries.
    ///
    /// # Example
    ///
    /// ```no_run
    /// cc::Build::new()
    ///     .file("src/foo.c")
    ///     .shared_flag(true)
    ///     .static_flag(true)
    ///     .compile("foo");
    /// ```
    pub fn static_flag(&mut self, static_flag: bool) -> &mut Build {
        self.static_flag = Some(static_flag);
        self
    }

    /// Add a file which will be compiled
    pub fn file<P: AsRef<Path>>(&mut self, p: P) -> &mut Build {
        self.files.push(p.as_ref().to_path_buf());
        match (self.dialect, autodetect_ext(p.as_ref())) {
            (_,             Dialect::C)     => {}
            (Dialect::C,    Dialect::Cpp)   |
            (Dialect::Cpp,  Dialect::Cpp)   => { self.cpp(true); }
            (Dialect::Cuda, Dialect::Cpp)   => {}
            (_,             Dialect::Cuda)  => { self.cuda(true); }
        }
        self
    }

    /// Add files which will be compiled
    pub fn files<P>(&mut self, p: P) -> &mut Build
    where
        P: IntoIterator,
        P::Item: AsRef<Path>,
    {
        for file in p.into_iter() {
            self.file(file);
        }
        self
    }

    /// Set C++ support.
    ///
    /// The other `cpp_*` options will only become active if this is set to
    /// `true`.
    pub fn cpp(&mut self, cpp: bool) -> &mut Build {
        self.cpp = cpp;
        if cpp {
            self.dialect = Dialect::Cpp;
        }
        self
    }

    /// Set CUDA C++ support.
    ///
    /// Enabling CUDA will pass the detected C/C++ toolchain as an argument to
    /// the CUDA compiler, NVCC. NVCC itself accepts some limited GNU-like args;
    /// any other arguments for the C/C++ toolchain will be redirected using
    /// "-Xcompiler" flags.
    ///
    /// If enabled, this also implicitly enables C++ support.
    pub fn cuda(&mut self, cuda: bool) -> &mut Build {
        self.cuda = cuda;
        if cuda {
            self.dialect = Dialect::Cuda;
            self.cpp = true;
        }
        self
    }

    /// Set warnings into errors flag.
    ///
    /// Disabled by default.
    ///
    /// Warning: turning warnings into errors only make sense
    /// if you are a developer of the crate using cc-rs.
    /// Some warnings only appear on some architecture or
    /// specific version of the compiler. Any user of this crate,
    /// or any other crate depending on it, could fail during
    /// compile time.
    ///
    /// # Example
    ///
    /// ```no_run
    /// cc::Build::new()
    ///     .file("src/foo.c")
    ///     .warnings_into_errors(true)
    ///     .compile("libfoo.a");
    /// ```
    pub fn warnings_into_errors(&mut self, warnings_into_errors: bool) -> &mut Build {
        self.warnings_into_errors = warnings_into_errors;
        self
    }

    /// Set warnings flags.
    ///
    /// Adds some flags:
    /// - "/Wall" for MSVC.
    /// - "-Wall", "-Wextra" for GNU and Clang.
    ///
    /// Enabled by default.
    ///
    /// # Example
    ///
    /// ```no_run
    /// cc::Build::new()
    ///     .file("src/foo.c")
    ///     .warnings(false)
    ///     .compile("libfoo.a");
    /// ```
    pub fn warnings(&mut self, warnings: bool) -> &mut Build {
        self.warnings = warnings;
        self
    }

    /// Set the standard library to link against when compiling with C++
    /// support.
    ///
    /// The default value of this property depends on the current target: On
    /// OS X `Some("c++")` is used, when compiling for a Visual Studio based
    /// target `None` is used and for other targets `Some("stdc++")` is used.
    ///
    /// A value of `None` indicates that no automatic linking should happen,
    /// otherwise cargo will link against the specified library.
    ///
    /// The given library name must not contain the `lib` prefix.
    ///
    /// Common values:
    /// - `stdc++` for GNU
    /// - `c++` for Clang
    ///
    /// # Example
    ///
    /// ```no_run
    /// cc::Build::new()
    ///     .file("src/foo.c")
    ///     .shared_flag(true)
    ///     .cpp_link_stdlib("stdc++")
    ///     .compile("libfoo.so");
    /// ```
    pub fn cpp_link_stdlib<'a, V: Into<Option<&'a str>>>(
        &mut self,
        cpp_link_stdlib: V,
    ) -> &mut Build {
        self.cpp_link_stdlib = Some(cpp_link_stdlib.into().map(|s| s.into()));
        self
    }

    /// Force the C++ compiler to use the specified standard library.
    ///
    /// Setting this option will automatically set `cpp_link_stdlib` to the same
    /// value.
    ///
    /// The default value of this option is always `None`.
    ///
    /// This option has no effect when compiling for a Visual Studio based
    /// target.
    ///
    /// This option sets the `-stdlib` flag, which is only supported by some
    /// compilers (clang, icc) but not by others (gcc). The library will not
    /// detect which compiler is used, as such it is the responsibility of the
    /// caller to ensure that this option is only used in conjuction with a
    /// compiler which supports the `-stdlib` flag.
    ///
    /// A value of `None` indicates that no specific C++ standard library should
    /// be used, otherwise `-stdlib` is added to the compile invocation.
    ///
    /// The given library name must not contain the `lib` prefix.
    ///
    /// Common values:
    /// - `stdc++` for GNU
    /// - `c++` for Clang
    ///
    /// # Example
    ///
    /// ```no_run
    /// cc::Build::new()
    ///     .file("src/foo.c")
    ///     .cpp_set_stdlib("c++")
    ///     .compile("libfoo.a");
    /// ```
    pub fn cpp_set_stdlib<'a, V: Into<Option<&'a str>>>(
        &mut self,
        cpp_set_stdlib: V,
    ) -> &mut Build {
        let cpp_set_stdlib = cpp_set_stdlib.into();
        self.cpp_set_stdlib = cpp_set_stdlib.map(|s| s.into());
        self.cpp_link_stdlib(cpp_set_stdlib);
        self
    }

    /// Configures the target this configuration will be compiling for.
    ///
    /// This option is automatically scraped from the `TARGET` environment
    /// variable by build scripts, so it's not required to call this function.
    ///
    /// # Example
    ///
    /// ```no_run
    /// cc::Build::new()
    ///     .file("src/foo.c")
    ///     .target("aarch64-linux-android")
    ///     .compile("foo");
    /// ```
    pub fn target(&mut self, target: &str) -> &mut Build {
        self.target = Some(target.to_string());
        self
    }

    /// Configures the host assumed by this configuration.
    ///
    /// This option is automatically scraped from the `HOST` environment
    /// variable by build scripts, so it's not required to call this function.
    ///
    /// # Example
    ///
    /// ```no_run
    /// cc::Build::new()
    ///     .file("src/foo.c")
    ///     .host("arm-linux-gnueabihf")
    ///     .compile("foo");
    /// ```
    pub fn host(&mut self, host: &str) -> &mut Build {
        self.host = Some(host.to_string());
        self
    }

    /// Configures the optimization level of the generated object files.
    ///
    /// This option is automatically scraped from the `OPT_LEVEL` environment
    /// variable by build scripts, so it's not required to call this function.
    pub fn opt_level(&mut self, opt_level: u32) -> &mut Build {
        self.opt_level = Some(opt_level.to_string());
        self
    }

    /// Configures the optimization level of the generated object files.
    ///
    /// This option is automatically scraped from the `OPT_LEVEL` environment
    /// variable by build scripts, so it's not required to call this function.
    pub fn opt_level_str(&mut self, opt_level: &str) -> &mut Build {
        self.opt_level = Some(opt_level.to_string());
        self
    }

    /// Configures whether the compiler will emit debug information when
    /// generating object files.
    ///
    /// This option is automatically scraped from the `PROFILE` environment
    /// variable by build scripts (only enabled when the profile is "debug"), so
    /// it's not required to call this function.
    pub fn debug(&mut self, debug: bool) -> &mut Build {
        self.debug = Some(debug);
        self
    }

    /// Configures the output directory where all object files and static
    /// libraries will be located.
    ///
    /// This option is automatically scraped from the `OUT_DIR` environment
    /// variable by build scripts, so it's not required to call this function.
    pub fn out_dir<P: AsRef<Path>>(&mut self, out_dir: P) -> &mut Build {
        self.out_dir = Some(out_dir.as_ref().to_owned());
        self
    }

    /// Configures the compiler to be used to produce output.
    ///
    /// This option is automatically determined from the target platform or a
    /// number of environment variables, so it's not required to call this
    /// function.
    pub fn compiler<P: AsRef<Path>>(&mut self, compiler: P) -> &mut Build {
        self.compiler = Some(compiler.as_ref().to_owned());
        self
    }

    /// Configures the tool used to assemble archives.
    ///
    /// This option is automatically determined from the target platform or a
    /// number of environment variables, so it's not required to call this
    /// function.
    pub fn archiver<P: AsRef<Path>>(&mut self, archiver: P) -> &mut Build {
        self.archiver = Some(archiver.as_ref().to_owned());
        self
    }
    /// Define whether metadata should be emitted for cargo allowing it to
    /// automatically link the binary. Defaults to `true`.
    ///
    /// The emitted metadata is:
    ///
    ///  - `rustc-link-lib=static=`*compiled lib*
    ///  - `rustc-link-search=native=`*target folder*
    ///  - When target is MSVC, the ATL-MFC libs are added via `rustc-link-search=native=`
    ///  - When C++ is enabled, the C++ stdlib is added via `rustc-link-lib`
    ///
    pub fn cargo_metadata(&mut self, cargo_metadata: bool) -> &mut Build {
        self.cargo_metadata = cargo_metadata;
        self
    }

    /// Configures whether the compiler will emit position independent code.
    ///
    /// This option defaults to `false` for `windows-gnu` targets and
    /// to `true` for all other targets.
    pub fn pic(&mut self, pic: bool) -> &mut Build {
        self.pic = Some(pic);
        self
    }

    /// Configures whether the /MT flag or the /MD flag will be passed to msvc build tools.
    ///
    /// This option defaults to `false`, and affect only msvc targets.
    pub fn static_crt(&mut self, static_crt: bool) -> &mut Build {
        self.static_crt = Some(static_crt);
        self
    }

    #[doc(hidden)]
    pub fn __set_env<A, B>(&mut self, a: A, b: B) -> &mut Build
    where
        A: AsRef<OsStr>,
        B: AsRef<OsStr>,
    {
        self.env.push(
            (a.as_ref().to_owned(), b.as_ref().to_owned()),
        );
        self
    }

    /// Run the compiler, generating the file `output`
    ///
    /// This will return a result instead of panicing; see compile() for the complete description.
    pub fn try_compile(&self, output: &str) -> Result<(), Error> {
        let (lib_name, gnu_lib_name) = if output.starts_with("lib") && output.ends_with(".a") {
            (&output[3..output.len() - 2], output.to_owned())
        } else {
            let mut gnu = String::with_capacity(5 + output.len());
            gnu.push_str("lib");
            gnu.push_str(&output);
            gnu.push_str(".a");
            (output, gnu)
        };
        let dst = self.get_out_dir()?;

        let mut objects = Vec::new();
        for file in self.files.iter() {
            let obj = dst.join(file).with_extension("o");
            let obj = if !obj.starts_with(&dst) {
                dst.join(obj.file_name().ok_or_else(|| {
                    Error::new(ErrorKind::IOError, "Getting object file details failed.")
                })?)
            } else {
                obj
            };

            match obj.parent() {
                Some(s) => fs::create_dir_all(s)?,
                None => {
                    return Err(Error::new(
                        ErrorKind::IOError,
                        "Getting object file details failed.",
                    ))
                }
            };

            objects.push(Object::new(file.to_path_buf(), obj));
        }
        self.compile_objects(&objects)?;
        self.assemble(lib_name, &dst.join(gnu_lib_name), &objects)?;

        if self.get_target()?.contains("msvc") {
            let compiler = self.get_base_compiler()?;
            let atlmfc_lib = compiler
                .env()
                .iter()
                .find(|&&(ref var, _)| var.as_os_str() == OsStr::new("LIB"))
                .and_then(|&(_, ref lib_paths)| {
                    env::split_paths(lib_paths).find(|path| {
                        let sub = Path::new("atlmfc/lib");
                        path.ends_with(sub) || path.parent().map_or(false, |p| p.ends_with(sub))
                    })
                });

            if let Some(atlmfc_lib) = atlmfc_lib {
                self.print(&format!(
                    "cargo:rustc-link-search=native={}",
                    atlmfc_lib.display()
                ));
            }
        }

        self.print(&format!("cargo:rustc-link-lib=static={}", lib_name));
        self.print(&format!("cargo:rustc-link-search=native={}", dst.display()));

        // Add specific C++ libraries, if enabled.
        if self.cpp {
            if let Some(stdlib) = self.get_cpp_link_stdlib()? {
                self.print(&format!("cargo:rustc-link-lib={}", stdlib));
            }
        }

        Ok(())
    }

    /// Run the compiler, generating the file `output`
    ///
    /// The name `output` should be the name of the library.  For backwards compatibility,
    /// the `output` may start with `lib` and end with `.a`.  The Rust compilier will create
    /// the assembly with the lib prefix and .a extension.  MSVC will create a file without prefix,
    /// ending with `.lib`.
    ///
    /// # Panics
    ///
    /// Panics if `output` is not formatted correctly or if one of the underlying
    /// compiler commands fails. It can also panic if it fails reading file names
    /// or creating directories.
    pub fn compile(&self, output: &str) {
        if let Err(e) = self.try_compile(output) {
            fail(&e.message);
        }
    }

    #[cfg(feature = "parallel")]
    fn compile_objects(&self, objs: &[Object]) -> Result<(), Error> {
        use self::rayon::prelude::*;

        let mut cfg = rayon::Configuration::new();
        if let Ok(amt) = env::var("NUM_JOBS") {
            if let Ok(amt) = amt.parse() {
                cfg = cfg.num_threads(amt);
            }
        }
        drop(rayon::initialize(cfg));

        let results: Mutex<Vec<Result<(), Error>>> = Mutex::new(Vec::new());

<<<<<<< HEAD
        objs.par_iter().with_max_len(1)
            .for_each(|obj| results.lock().unwrap().push(self.compile_object(obj)));
=======
        objs.par_iter().with_max_len(1).for_each(
            |&(ref src, ref dst)| {
                let res = self.compile_object(src, dst);
                results.lock().unwrap().push(res)
            },
        );
>>>>>>> 0a763ad5

        // Check for any errors and return the first one found.
        for result in results.into_inner().unwrap().iter() {
            if result.is_err() {
                return result.clone();
            }
        }

        Ok(())
    }

    #[cfg(not(feature = "parallel"))]
    fn compile_objects(&self, objs: &[Object]) -> Result<(), Error> {
        for obj in objs {
            self.compile_object(obj)?;
        }
        Ok(())
    }

    fn compile_object(&self, obj: &Object) -> Result<(), Error> {
        let is_asm = obj.src.extension().and_then(|s| s.to_str()) == Some("asm");
        let msvc = self.get_target()?.contains("msvc");
        let (mut cmd, name) = if msvc && is_asm {
            self.msvc_macro_assembler()?
        } else {
            let compiler = self.try_get_compiler()?;
            let mut cmd = compiler.to_command();
            for &(ref a, ref b) in self.env.iter() {
                cmd.env(a, b);
            }
            (
                cmd,
                compiler
                    .path
                    .file_name()
                    .ok_or_else(|| {
                        Error::new(ErrorKind::IOError, "Failed to get compiler path.")
                    })?
                    .to_string_lossy()
                    .into_owned(),
            )
        };
        command_add_output_file(&mut cmd, &obj.dst, msvc, is_asm);
        cmd.arg(if msvc { "/c" } else { "-c" });
        cmd.arg(&obj.src);

        run(&mut cmd, &name)?;
        Ok(())
    }

    /// This will return a result instead of panicing; see expand() for the complete description.
    pub fn try_expand(&self) -> Result<Vec<u8>, Error> {
        let compiler = self.try_get_compiler()?;
        let mut cmd = compiler.to_command();
        for &(ref a, ref b) in self.env.iter() {
            cmd.env(a, b);
        }
        cmd.arg(compiler.family.expand_flag());

        assert!(
            self.files.len() <= 1,
            "Expand may only be called for a single file"
        );

        for file in self.files.iter() {
            cmd.arg(file);
        }

        let name = compiler
            .path
            .file_name()
            .ok_or_else(|| {
                Error::new(ErrorKind::IOError, "Failed to get compiler path.")
            })?
            .to_string_lossy()
            .into_owned();

        Ok(run_output(&mut cmd, &name)?)
    }

    /// Run the compiler, returning the macro-expanded version of the input files.
    ///
    /// This is only relevant for C and C++ files.
    ///
    /// # Panics
    /// Panics if more than one file is present in the config, or if compiler
    /// path has an invalid file name.
    ///
    /// # Example
    /// ```no_run
    /// let out = cc::Build::new().file("src/foo.c").expand();
    /// ```
    pub fn expand(&self) -> Vec<u8> {
        match self.try_expand() {
            Err(e) => fail(&e.message),
            Ok(v) => v,
        }
    }

    /// Get the compiler that's in use for this configuration.
    ///
    /// This function will return a `Tool` which represents the culmination
    /// of this configuration at a snapshot in time. The returned compiler can
    /// be inspected (e.g. the path, arguments, environment) to forward along to
    /// other tools, or the `to_command` method can be used to invoke the
    /// compiler itself.
    ///
    /// This method will take into account all configuration such as debug
    /// information, optimization level, include directories, defines, etc.
    /// Additionally, the compiler binary in use follows the standard
    /// conventions for this path, e.g. looking at the explicitly set compiler,
    /// environment variables (a number of which are inspected here), and then
    /// falling back to the default configuration.
    ///
    /// # Panics
    ///
    /// Panics if an error occurred while determining the architecture.
    pub fn get_compiler(&self) -> Tool {
        match self.try_get_compiler() {
            Ok(tool) => tool,
            Err(e) => fail(&e.message),
        }
    }

    /// Get the compiler that's in use for this configuration.
    ///
    /// This will return a result instead of panicing; see get_compiler() for the complete description.
    pub fn try_get_compiler(&self) -> Result<Tool, Error> {
        let opt_level = self.get_opt_level()?;
        let target = self.get_target()?;

        let mut cmd = self.get_base_compiler()?;
<<<<<<< HEAD
=======
        let nvcc = cmd.path
            .file_name()
            .and_then(|p| p.to_str())
            .map(|p| p.contains("nvcc"))
            .unwrap_or(false);
>>>>>>> 0a763ad5

        // Non-target flags
        // If the flag is not conditioned on target variable, it belongs here :)
        match cmd.family {
            ToolFamily::Msvc => {
                assert!(!self.cuda,
                    "CUDA C++ compilation not supported for MSVC, yet... but you are welcome to implement it :)");

                cmd.args.push("/nologo".into());

                let crt_flag = match self.static_crt {
                    Some(true) => "/MT",
                    Some(false) => "/MD",
                    None => {
                        let features =
                            env::var("CARGO_CFG_TARGET_FEATURE").unwrap_or(String::new());
                        if features.contains("crt-static") {
                            "/MT"
                        } else {
                            "/MD"
                        }
                    }
                };
                cmd.args.push(crt_flag.into());

                match &opt_level[..] {
                    "z" | "s" => cmd.args.push("/Os".into()),
                    "1" => cmd.args.push("/O1".into()),
                    // -O3 is a valid value for gcc and clang compilers, but not msvc. Cap to /O2.
                    "2" | "3" => cmd.args.push("/O2".into()),
                    _ => {}
                }
            }
            ToolFamily::Gnu | ToolFamily::Clang => {
                // arm-linux-androideabi-gcc 4.8 shipped with Android NDK does
                // not support '-Oz'
                if opt_level == "z" && cmd.family != ToolFamily::Clang {
                    cmd.args.push("-Os".into());
                } else {
                    cmd.args.push(format!("-O{}", opt_level).into());
                }

                cmd.nvcc_wrap_arg(self.cuda);
                cmd.args.push("-ffunction-sections".into());
                cmd.nvcc_wrap_arg(self.cuda);
                cmd.args.push("-fdata-sections".into());
                if self.pic.unwrap_or(!target.contains("windows-gnu")) {
                    cmd.nvcc_wrap_arg(self.cuda);
                    cmd.args.push("-fPIC".into());
                }
            }
        }
        for arg in self.envflags(if self.cpp { "CXXFLAGS" } else { "CFLAGS" }) {
            cmd.args.push(arg.into());
        }

        if self.get_debug() {
            if self.cuda {
                let nvcc_debug_arg = cmd.family.nvcc_debug_flag().into();
                cmd.args.push(nvcc_debug_arg);
            }
            cmd.nvcc_wrap_arg(self.cuda);
            cmd.args.push(cmd.family.debug_flag().into());
        }

        // Target flags
        match cmd.family {
            ToolFamily::Clang => {
                cmd.args.push(format!("--target={}", target).into());
            }
            ToolFamily::Msvc => {
                if target.contains("i586") {
                    cmd.args.push("/ARCH:IA32".into());
                }
            }
            ToolFamily::Gnu => {
                if target.contains("i686") || target.contains("i586") {
                    cmd.args.push("-m32".into());
                } else if target == "x86_64-unknown-linux-gnux32" {
                    cmd.args.push("-mx32".into());
                } else if target.contains("x86_64") || target.contains("powerpc64") {
                    cmd.args.push("-m64".into());
                }

                if self.static_flag.is_none() && target.contains("musl") {
                    cmd.args.push("-static".into());
                }

                // armv7 targets get to use armv7 instructions
                if target.starts_with("armv7-") && target.contains("-linux-") {
                    cmd.args.push("-march=armv7-a".into());
                }

                // On android we can guarantee some extra float instructions
                // (specified in the android spec online)
                if target.starts_with("armv7-linux-androideabi") {
                    cmd.args.push("-march=armv7-a".into());
                    cmd.args.push("-mthumb".into());
                    cmd.args.push("-mfpu=vfpv3-d16".into());
                    cmd.args.push("-mfloat-abi=softfp".into());
                }

                // For us arm == armv6 by default
                if target.starts_with("arm-unknown-linux-") {
                    cmd.args.push("-march=armv6".into());
                    cmd.args.push("-marm".into());
                }

                // We can guarantee some settings for FRC
                if target.starts_with("arm-frc-") {
                    cmd.args.push("-march=armv7-a".into());
                    cmd.args.push("-mcpu=cortex-a9".into());
                    cmd.args.push("-mfpu=vfpv3".into());
                    cmd.args.push("-mfloat-abi=softfp".into());
                    cmd.args.push("-marm".into());
                }

                // Turn codegen down on i586 to avoid some instructions.
                if target.starts_with("i586-unknown-linux-") {
                    cmd.args.push("-march=pentium".into());
                }

                // Set codegen level for i686 correctly
                if target.starts_with("i686-unknown-linux-") {
                    cmd.args.push("-march=i686".into());
                }

                // Looks like `musl-gcc` makes is hard for `-m32` to make its way
                // all the way to the linker, so we need to actually instruct the
                // linker that we're generating 32-bit executables as well. This'll
                // typically only be used for build scripts which transitively use
                // these flags that try to compile executables.
                if target == "i686-unknown-linux-musl" {
                    cmd.args.push("-Wl,-melf_i386".into());
                }

                if target.starts_with("thumb") {
                    cmd.args.push("-mthumb".into());

                    if target.ends_with("eabihf") {
                        cmd.args.push("-mfloat-abi=hard".into())
                    }
                }
                if target.starts_with("thumbv6m") {
                    cmd.args.push("-march=armv6s-m".into());
                }
                if target.starts_with("thumbv7em") {
                    cmd.args.push("-march=armv7e-m".into());

                    if target.ends_with("eabihf") {
                        cmd.args.push("-mfpu=fpv4-sp-d16".into())
                    }
                }
                if target.starts_with("thumbv7m") {
                    cmd.args.push("-march=armv7-m".into());
                }
            }
        }

        if target.contains("-ios") {
            // FIXME: potential bug. iOS is always compiled with Clang, but Gcc compiler may be
            // detected instead.
            self.ios_flags(&mut cmd)?;
        }

        if self.static_flag.unwrap_or(false) {
            cmd.args.push("-static".into());
        }
        if self.shared_flag.unwrap_or(false) {
            cmd.args.push("-shared".into());
        }

        if self.cpp {
            match (self.cpp_set_stdlib.as_ref(), cmd.family) {
                (None, _) => {}
                (Some(stdlib), ToolFamily::Gnu) |
                (Some(stdlib), ToolFamily::Clang) => {
                    cmd.nvcc_wrap_arg(self.cuda);
                    cmd.args.push(format!("-stdlib=lib{}", stdlib).into());
                }
                _ => {
                    println!(
                        "cargo:warning=cpp_set_stdlib is specified, but the {:?} compiler \
                              does not support this option, ignored",
                        cmd.family
                    );
                }
            }
        }

        for directory in self.include_directories.iter() {
            cmd.args.push(cmd.family.include_flag().into());
            cmd.args.push(directory.into());
        }

        if self.warnings {
            for flag in cmd.family.warnings_flags().iter() {
                cmd.args.push(flag.into());
            }
        }

        for flag in self.flags.iter() {
            cmd.args.push(flag.into());
        }

        for flag in self.flags_supported.iter() {
            if self.is_flag_supported(flag).unwrap_or(false) {
                cmd.nvcc_wrap_arg(self.cuda);
                cmd.args.push(flag.into());
            }
        }

        for &(ref key, ref value) in self.definitions.iter() {
            let lead = if let ToolFamily::Msvc = cmd.family {
                "/"
            } else {
                "-"
            };
            if let Some(ref value) = *value {
                cmd.args.push(format!("{}D{}={}", lead, key, value).into());
            } else {
                cmd.args.push(format!("{}D{}", lead, key).into());
            }
        }

<<<<<<< HEAD
        if self.warnings {
            for flag in cmd.family.warnings_flags().iter() {
                cmd.nvcc_wrap_arg(self.cuda);
                cmd.args.push(flag.into());
            }
        }

=======
>>>>>>> 0a763ad5
        if self.warnings_into_errors {
            cmd.nvcc_wrap_arg(self.cuda);
            cmd.args.push(cmd.family.warnings_to_errors_flag().into());
        }

        Ok(cmd)
    }

    fn msvc_macro_assembler(&self) -> Result<(Command, String), Error> {
        let target = self.get_target()?;
        let tool = if target.contains("x86_64") {
            "ml64.exe"
        } else {
            "ml.exe"
        };
        let mut cmd = windows_registry::find(&target, tool).unwrap_or_else(|| self.cmd(tool));
        for directory in self.include_directories.iter() {
            cmd.arg("/I").arg(directory);
        }
        for &(ref key, ref value) in self.definitions.iter() {
            if let Some(ref value) = *value {
                cmd.arg(&format!("/D{}={}", key, value));
            } else {
                cmd.arg(&format!("/D{}", key));
            }
        }

        if target.contains("i686") || target.contains("i586") {
            cmd.arg("/safeseh");
        }
        for flag in self.flags.iter() {
            cmd.arg(flag);
        }

        Ok((cmd, tool.to_string()))
    }

    fn assemble(&self, lib_name: &str, dst: &Path, objs: &[Object]) -> Result<(), Error> {
        // Delete the destination if it exists as the `ar` tool at least on Unix
        // appends to it, which we don't want.
        let _ = fs::remove_file(&dst);

        let objects: Vec<_> = objs.iter().map(|obj| obj.dst.clone()).collect();
        let target = self.get_target()?;
        if target.contains("msvc") {
            let mut cmd = match self.archiver {
                Some(ref s) => self.cmd(s),
                None => {
                    windows_registry::find(&target, "lib.exe").unwrap_or_else(
                        || {
                            self.cmd("lib.exe")
                        },
                    )
                }
            };
            let mut out = OsString::from("/OUT:");
            out.push(dst);
<<<<<<< HEAD
            run(cmd.arg(out)
                    .arg("/nologo")
                    .args(&objects)
                    .args(&self.objects),
                "lib.exe")?;
=======
            run(
                cmd.arg(out).arg("/nologo").args(objects).args(
                    &self.objects,
                ),
                "lib.exe",
            )?;
>>>>>>> 0a763ad5

            // The Rust compiler will look for libfoo.a and foo.lib, but the
            // MSVC linker will also be passed foo.lib, so be sure that both
            // exist for now.
            let lib_dst = dst.with_file_name(format!("{}.lib", lib_name));
            let _ = fs::remove_file(&lib_dst);
            match fs::hard_link(&dst, &lib_dst).or_else(|_| {
                // if hard-link fails, just copy (ignoring the number of bytes written)
                fs::copy(&dst, &lib_dst).map(|_| ())
            }) {
                Ok(_) => (),
                Err(_) => {
                    return Err(Error::new(
                        ErrorKind::IOError,
                        "Could not copy or create a hard-link to the generated lib file.",
                    ))
                }
            };
        } else {
            let (mut ar, cmd) = self.get_ar()?;
<<<<<<< HEAD
            run(ar
                    .arg("crs")
                    .arg(dst)
                    .args(&objects)
                    .args(&self.objects),
                &cmd)?;
=======
            run(
                ar.arg("crs").arg(dst).args(objects).args(&self.objects),
                &cmd,
            )?;
>>>>>>> 0a763ad5
        }

        Ok(())
    }

    fn ios_flags(&self, cmd: &mut Tool) -> Result<(), Error> {
        enum ArchSpec {
            Device(&'static str),
            Simulator(&'static str),
        }

        let target = self.get_target()?;
        let arch = target.split('-').nth(0).ok_or_else(|| {
            Error::new(
                ErrorKind::ArchitectureInvalid,
                "Unknown architecture for iOS target.",
            )
        })?;
        let arch = match arch {
            "arm" | "armv7" | "thumbv7" => ArchSpec::Device("armv7"),
            "armv7s" | "thumbv7s" => ArchSpec::Device("armv7s"),
            "arm64" | "aarch64" => ArchSpec::Device("arm64"),
            "i386" | "i686" => ArchSpec::Simulator("-m32"),
            "x86_64" => ArchSpec::Simulator("-m64"),
            _ => {
                return Err(Error::new(
                    ErrorKind::ArchitectureInvalid,
                    "Unknown architecture for iOS target.",
                ))
            }
        };

        let sdk = match arch {
            ArchSpec::Device(arch) => {
                cmd.args.push("-arch".into());
                cmd.args.push(arch.into());
                cmd.args.push("-miphoneos-version-min=7.0".into());
                "iphoneos"
            }
            ArchSpec::Simulator(arch) => {
                cmd.args.push(arch.into());
                cmd.args.push("-mios-simulator-version-min=7.0".into());
                "iphonesimulator"
            }
        };

        self.print(&format!("Detecting iOS SDK path for {}", sdk));
        let sdk_path = self.cmd("xcrun")
            .arg("--show-sdk-path")
            .arg("--sdk")
            .arg(sdk)
            .stderr(Stdio::inherit())
            .output()?
            .stdout;

        let sdk_path = match String::from_utf8(sdk_path) {
            Ok(p) => p,
            Err(_) => {
                return Err(Error::new(
                    ErrorKind::IOError,
                    "Unable to determine iOS SDK path.",
                ))
            }
        };

        cmd.args.push("-isysroot".into());
        cmd.args.push(sdk_path.trim().into());

        Ok(())
    }

    fn cmd<P: AsRef<OsStr>>(&self, prog: P) -> Command {
        let mut cmd = Command::new(prog);
        for &(ref a, ref b) in self.env.iter() {
            cmd.env(a, b);
        }
        cmd
    }

    fn get_base_compiler(&self) -> Result<Tool, Error> {
        if let Some(ref c) = self.compiler {
            return Ok(Tool::new(c.clone()));
        }
        let host = self.get_host()?;
        let target = self.get_target()?;
        let (env, msvc, gnu) = if self.cpp {
            ("CXX", "cl.exe", "g++")
        } else {
            ("CC", "cl.exe", "gcc")
        };

        let default = if host.contains("solaris") {
            // In this case, c++/cc unlikely to exist or be correct.
            gnu
        } else if self.cpp {
            "c++"
        } else {
            "cc"
        };

        let tool_opt: Option<Tool> =
            self.env_tool(env)
                .map(|(tool, cc, args)| {
                    let mut t = Tool::new(PathBuf::from(tool));
                    if let Some(cc) = cc {
                        t.cc_wrapper_path = Some(PathBuf::from(cc));
                    }
                    for arg in args {
                        t.cc_wrapper_args.push(arg.into());
                    }
                    t
                })
                .or_else(|| {
                    if target.contains("emscripten") {
                        let tool = if self.cpp { "em++" } else { "emcc" };
                        // Windows uses bat file so we have to be a bit more specific
                        if cfg!(windows) {
                            let mut t = Tool::new(PathBuf::from("cmd"));
                            t.args.push("/c".into());
                            t.args.push(format!("{}.bat", tool).into());
                            Some(t)
                        } else {
                            Some(Tool::new(PathBuf::from(tool)))
                        }
                    } else {
                        None
                    }
                })
                .or_else(|| windows_registry::find_tool(&target, "cl.exe"));

        let tool = match tool_opt {
            Some(t) => t,
            None => {
                let compiler = if host.contains("windows") && target.contains("windows") {
                    if target.contains("msvc") {
                        msvc.to_string()
                    } else {
                        format!("{}.exe", gnu)
                    }
                } else if target.contains("android") {
                    format!("{}-{}", target.replace("armv7", "arm"), gnu)
                } else if self.get_host()? != target {
                    // CROSS_COMPILE is of the form: "arm-linux-gnueabi-"
                    let cc_env = self.getenv("CROSS_COMPILE");
                    let cross_compile = cc_env.as_ref().map(|s| s.trim_right_matches('-'));
                    let prefix = cross_compile.or(match &target[..] {
                        "aarch64-unknown-linux-gnu" => Some("aarch64-linux-gnu"),
                        "arm-unknown-linux-gnueabi" => Some("arm-linux-gnueabi"),
                        "arm-frc-linux-gnueabi" => Some("arm-frc-linux-gnueabi"),
                        "arm-unknown-linux-gnueabihf" => Some("arm-linux-gnueabihf"),
                        "arm-unknown-linux-musleabi" => Some("arm-linux-musleabi"),
                        "arm-unknown-linux-musleabihf" => Some("arm-linux-musleabihf"),
                        "arm-unknown-netbsd-eabi" => Some("arm--netbsdelf-eabi"),
                        "armv6-unknown-netbsd-eabihf" => Some("armv6--netbsdelf-eabihf"),
                        "armv7-unknown-linux-gnueabihf" => Some("arm-linux-gnueabihf"),
                        "armv7-unknown-linux-musleabihf" => Some("arm-linux-musleabihf"),
                        "armv7-unknown-netbsd-eabihf" => Some("armv7--netbsdelf-eabihf"),
                        "i686-pc-windows-gnu" => Some("i686-w64-mingw32"),
                        "i686-unknown-linux-musl" => Some("musl"),
                        "i686-unknown-netbsd" => Some("i486--netbsdelf"),
                        "mips-unknown-linux-gnu" => Some("mips-linux-gnu"),
                        "mipsel-unknown-linux-gnu" => Some("mipsel-linux-gnu"),
                        "mips64-unknown-linux-gnuabi64" => Some("mips64-linux-gnuabi64"),
                        "mips64el-unknown-linux-gnuabi64" => Some("mips64el-linux-gnuabi64"),
                        "powerpc-unknown-linux-gnu" => Some("powerpc-linux-gnu"),
                        "powerpc-unknown-netbsd" => Some("powerpc--netbsd"),
                        "powerpc64-unknown-linux-gnu" => Some("powerpc-linux-gnu"),
                        "powerpc64le-unknown-linux-gnu" => Some("powerpc64le-linux-gnu"),
                        "s390x-unknown-linux-gnu" => Some("s390x-linux-gnu"),
                        "sparc64-unknown-linux-gnu" => Some("sparc64-linux-gnu"),
                        "sparc64-unknown-netbsd" => Some("sparc64--netbsd"),
                        "sparcv9-sun-solaris" => Some("sparcv9-sun-solaris"),
                        "thumbv6m-none-eabi" => Some("arm-none-eabi"),
                        "thumbv7em-none-eabi" => Some("arm-none-eabi"),
                        "thumbv7em-none-eabihf" => Some("arm-none-eabi"),
                        "thumbv7m-none-eabi" => Some("arm-none-eabi"),
                        "x86_64-pc-windows-gnu" => Some("x86_64-w64-mingw32"),
                        "x86_64-rumprun-netbsd" => Some("x86_64-rumprun-netbsd"),
                        "x86_64-unknown-linux-musl" => Some("musl"),
                        "x86_64-unknown-netbsd" => Some("x86_64--netbsd"),
                        _ => None,
                    });
                    match prefix {
                        Some(prefix) => format!("{}-{}", prefix, gnu),
                        None => default.to_string(),
                    }
                } else {
                    default.to_string()
                };
                Tool::new(PathBuf::from(compiler))
            }
        };

        let tool = if self.cuda {
            assert!(tool.args.is_empty(),
                "CUDA compilation currently assumes empty pre-existing args");
            let nvcc = match self.get_var("NVCC") {
                Err(_) => "nvcc".into(),
                Ok(nvcc) => nvcc,
            };
            let mut nvcc_tool = Tool::new(PathBuf::from(nvcc));
            nvcc_tool.args.push(format!("-ccbin={}", tool.path.display()).into());
            nvcc_tool
        } else {
            tool
        };

        Ok(tool)
    }

    fn get_var(&self, var_base: &str) -> Result<String, Error> {
        let target = self.get_target()?;
        let host = self.get_host()?;
        let kind = if host == target { "HOST" } else { "TARGET" };
        let target_u = target.replace("-", "_");
        let res = self.getenv(&format!("{}_{}", var_base, target))
            .or_else(|| self.getenv(&format!("{}_{}", var_base, target_u)))
            .or_else(|| self.getenv(&format!("{}_{}", kind, var_base)))
            .or_else(|| self.getenv(var_base));

        match res {
            Some(res) => Ok(res),
            None => Err(Error::new(
                ErrorKind::EnvVarNotFound,
                &format!(
                    "Could not find environment variable {}.",
                    var_base
                ),
            )),
        }
    }

    fn envflags(&self, name: &str) -> Vec<String> {
        self.get_var(name)
            .unwrap_or(String::new())
            .split(|c: char| c.is_whitespace())
            .filter(|s| !s.is_empty())
            .map(|s| s.to_string())
            .collect()
    }


    /// Returns compiler path, optional modifier name from whitelist, and arguments vec
    fn env_tool(&self, name: &str) -> Option<(String, Option<String>, Vec<String>)> {
        self.get_var(name).ok().map(|tool| {
            let whitelist = ["ccache", "distcc", "sccache"];

            for t in whitelist.iter() {
                if tool.starts_with(t) && tool[t.len()..].starts_with(' ')  {
                    let args = tool.split_whitespace().collect::<Vec<_>>();

                    return (args[1].to_string(), Some(t.to_string()), args[2..].iter().map(|s| s.to_string()).collect());
                }
            }
            (tool, None, Vec::new())
        })
    }

    /// Returns the default C++ standard library for the current target: `libc++`
    /// for OS X and `libstdc++` for anything else.
    fn get_cpp_link_stdlib(&self) -> Result<Option<String>, Error> {
        match self.cpp_link_stdlib.clone() {
            Some(s) => Ok(s),
            None => {
                let target = self.get_target()?;
                if target.contains("msvc") {
                    Ok(None)
                } else if target.contains("darwin") {
                    Ok(Some("c++".to_string()))
                } else if target.contains("freebsd") {
                    Ok(Some("c++".to_string()))
                } else {
                    Ok(Some("stdc++".to_string()))
                }
            }
        }
    }

    fn get_ar(&self) -> Result<(Command, String), Error> {
        if let Some(ref p) = self.archiver {
            let name = p.file_name().and_then(|s| s.to_str()).unwrap_or("ar");
            return Ok((self.cmd(p), name.to_string()));
        }
        if let Ok(p) = self.get_var("AR") {
            return Ok((self.cmd(&p), p));
        }
        let program = if self.get_target()?.contains("android") {
            format!("{}-ar", self.get_target()?.replace("armv7", "arm"))
        } else if self.get_target()?.contains("emscripten") {
            // Windows use bat files so we have to be a bit more specific
            if cfg!(windows) {
                let mut cmd = self.cmd("cmd");
                cmd.arg("/c").arg("emar.bat");
                return Ok((cmd, "emar.bat".to_string()));
            }

            "emar".to_string()
        } else {
            "ar".to_string()
        };
        Ok((self.cmd(&program), program))
    }

    fn get_target(&self) -> Result<String, Error> {
        match self.target.clone() {
            Some(t) => Ok(t),
            None => Ok(self.getenv_unwrap("TARGET")?),
        }
    }

    fn get_host(&self) -> Result<String, Error> {
        match self.host.clone() {
            Some(h) => Ok(h),
            None => Ok(self.getenv_unwrap("HOST")?),
        }
    }

    fn get_opt_level(&self) -> Result<String, Error> {
        match self.opt_level.as_ref().cloned() {
            Some(ol) => Ok(ol),
            None => Ok(self.getenv_unwrap("OPT_LEVEL")?),
        }
    }

    fn get_debug(&self) -> bool {
        self.debug.unwrap_or_else(|| match self.getenv("DEBUG") {
            Some(s) => s != "false",
            None => false,
        })
    }

    fn get_out_dir(&self) -> Result<PathBuf, Error> {
        match self.out_dir.clone() {
            Some(p) => Ok(p),
            None => Ok(env::var_os("OUT_DIR").map(PathBuf::from).ok_or_else(|| {
                Error::new(
                    ErrorKind::EnvVarNotFound,
                    "Environment variable OUT_DIR not defined.",
                )
            })?),
        }
    }

    fn getenv(&self, v: &str) -> Option<String> {
        let r = env::var(v).ok();
        self.print(&format!("{} = {:?}", v, r));
        r
    }

    fn getenv_unwrap(&self, v: &str) -> Result<String, Error> {
        match self.getenv(v) {
            Some(s) => Ok(s),
            None => Err(Error::new(
                ErrorKind::EnvVarNotFound,
                &format!(
                    "Environment variable {} not defined.",
                    v.to_string()
                ),
            )),
        }
    }

    fn print(&self, s: &str) {
        if self.cargo_metadata {
            println!("{}", s);
        }
    }
}

impl Default for Build {
    fn default() -> Build {
        Build::new()
    }
}

impl Tool {
    fn new(path: PathBuf) -> Tool {
        // Try to detect family of the tool from its name, falling back to Gnu.
        let family = if let Some(fname) = path.file_name().and_then(|p| p.to_str()) {
            if fname.contains("clang") {
                ToolFamily::Clang
            } else if fname.contains("cl") && !fname.contains("uclibc") {
                ToolFamily::Msvc
            } else {
                ToolFamily::Gnu
            }
        } else {
            ToolFamily::Gnu
        };
        Tool {
            path: path,
            cc_wrapper_path: None,
            cc_wrapper_args: Vec::new(),
            args: Vec::new(),
            env: Vec::new(),
            family: family,
        }
    }

    /// Optionally appends the NVCC wrapper flag "-Xcompiler".
    ///
    /// Currently this is only used for compiling CUDA sources, since NVCC only
    /// accepts a limited set of GNU-like flags, and the rest must be prefixed
    /// with a "-Xcompiler" flag to get passed to the underlying C++ compiler.
    fn nvcc_wrap_arg(&mut self, cuda: bool) {
        if cuda {
            self.args.push(self.family.nvcc_redirect_flag().into());
        }
    }

    /// Converts this compiler into a `Command` that's ready to be run.
    ///
    /// This is useful for when the compiler needs to be executed and the
    /// command returned will already have the initial arguments and environment
    /// variables configured.
    pub fn to_command(&self) -> Command {
        let mut cmd = match self.cc_wrapper_path {
            Some(ref cc_wrapper_path) => {
                let mut cmd = Command::new(&cc_wrapper_path);
                cmd.arg(&self.path);
                cmd.args(&self.cc_wrapper_args);
                cmd
            },
            None => Command::new(&self.path)
        };
        cmd.args(&self.args);
        for &(ref k, ref v) in self.env.iter() {
            cmd.env(k, v);
        }
        cmd
    }

    /// Returns the path for this compiler.
    ///
    /// Note that this may not be a path to a file on the filesystem, e.g. "cc",
    /// but rather something which will be resolved when a process is spawned.
    pub fn path(&self) -> &Path {
        &self.path
    }

    /// Returns the default set of arguments to the compiler needed to produce
    /// executables for the target this compiler generates.
    pub fn args(&self) -> &[OsString] {
        &self.args
    }

    /// Returns the set of environment variables needed for this compiler to
    /// operate.
    ///
    /// This is typically only used for MSVC compilers currently.
    pub fn env(&self) -> &[(OsString, OsString)] {
        &self.env
    }

    /// Returns the compiler command in format of CC environment variable.
    /// Or empty string if CC env was not present
    ///
    /// This is typically used by configure script
    pub fn cc_env(&self) -> OsString {
        match self.cc_wrapper_path {
            Some(ref cc_wrapper_path) => {
                let mut cc_env = cc_wrapper_path.as_os_str().to_owned();
                cc_env.push(" ");
                cc_env.push(self.path.to_path_buf().into_os_string());
                for arg in self.cc_wrapper_args.iter() {
                    cc_env.push(" ");
                    cc_env.push(arg);
                }
                cc_env
            },
            None => {
                OsString::from("")
            }
        }
    }

    /// Returns the compiler flags in format of CFLAGS environment variable.
    /// Important here - this will not be CFLAGS from env, its internal gcc's flags to use as CFLAGS
    /// This is typically used by configure script
    pub fn cflags_env(&self) -> OsString {
        let mut flags = OsString::new();
        for (i, arg) in self.args.iter().enumerate() {
            if i > 0 {
                flags.push(" ");
            }
            flags.push(arg);
        }
        flags
    }

    /// Whether the tool is GNU Compiler Collection-like.
    pub fn is_like_gnu(&self) -> bool {
        self.family == ToolFamily::Gnu
    }

    /// Whether the tool is Clang-like.
    pub fn is_like_clang(&self) -> bool {
        self.family == ToolFamily::Clang
    }

    /// Whether the tool is MSVC-like.
    pub fn is_like_msvc(&self) -> bool {
        self.family == ToolFamily::Msvc
    }
}

fn run(cmd: &mut Command, program: &str) -> Result<(), Error> {
    let (mut child, print) = spawn(cmd, program)?;
    let status = match child.wait() {
        Ok(s) => s,
        Err(_) => {
            return Err(Error::new(
                ErrorKind::ToolExecError,
                &format!(
                    "Failed to wait on spawned child process, command {:?} with args {:?}.",
                    cmd,
                    program
                ),
            ))
        }
    };
    print.join().unwrap();
    println!("{}", status);

    if status.success() {
        Ok(())
    } else {
        Err(Error::new(
            ErrorKind::ToolExecError,
            &format!(
                "Command {:?} with args {:?} did not execute successfully (status code {}).",
                cmd,
                program,
                status
            ),
        ))
    }
}

fn run_output(cmd: &mut Command, program: &str) -> Result<Vec<u8>, Error> {
    cmd.stdout(Stdio::piped());
    let (mut child, print) = spawn(cmd, program)?;
    let mut stdout = vec![];
    child
        .stdout
        .take()
        .unwrap()
        .read_to_end(&mut stdout)
        .unwrap();
    let status = match child.wait() {
        Ok(s) => s,
        Err(_) => {
            return Err(Error::new(
                ErrorKind::ToolExecError,
                &format!(
                    "Failed to wait on spawned child process, command {:?} with args {:?}.",
                    cmd,
                    program
                ),
            ))
        }
    };
    print.join().unwrap();
    println!("{}", status);

    if status.success() {
        Ok(stdout)
    } else {
        Err(Error::new(
            ErrorKind::ToolExecError,
            &format!(
                "Command {:?} with args {:?} did not execute successfully (status code {}).",
                cmd,
                program,
                status
            ),
        ))
    }
}

fn spawn(cmd: &mut Command, program: &str) -> Result<(Child, JoinHandle<()>), Error> {
    println!("running: {:?}", cmd);

    // Capture the standard error coming from these programs, and write it out
    // with cargo:warning= prefixes. Note that this is a bit wonky to avoid
    // requiring the output to be UTF-8, we instead just ship bytes from one
    // location to another.
    match cmd.stderr(Stdio::piped()).spawn() {
        Ok(mut child) => {
            let stderr = BufReader::new(child.stderr.take().unwrap());
            let print = thread::spawn(move || for line in stderr.split(b'\n').filter_map(
                |l| l.ok(),
            )
            {
                print!("cargo:warning=");
                std::io::stdout().write_all(&line).unwrap();
                println!("");
            });
            Ok((child, print))
        }
        Err(ref e) if e.kind() == io::ErrorKind::NotFound => {
            let extra = if cfg!(windows) {
                " (see https://github.com/alexcrichton/cc-rs#compile-time-requirements \
                   for help)"
            } else {
                ""
            };
            Err(Error::new(
                ErrorKind::ToolNotFound,
                &format!(
                    "Failed to find tool. Is `{}` installed?{}",
                    program,
                    extra
                ),
            ))
        }
        Err(_) => Err(Error::new(
            ErrorKind::ToolExecError,
            &format!(
                "Command {:?} with args {:?} failed to start.",
                cmd,
                program
            ),
        )),
    }
}

fn fail(s: &str) -> ! {
    panic!("\n\nInternal error occurred: {}\n\n", s)
}


fn command_add_output_file(cmd: &mut Command, dst: &Path, msvc: bool, is_asm: bool) {
    if msvc && is_asm {
        cmd.arg("/Fo").arg(dst);
    } else if msvc {
        let mut s = OsString::from("/Fo");
        s.push(&dst);
        cmd.arg(s);
    } else {
        cmd.arg("-o").arg(&dst);
    }
}<|MERGE_RESOLUTION|>--- conflicted
+++ resolved
@@ -432,20 +432,12 @@
         let target = self.get_target()?;
         let mut cfg = Build::new();
         cfg.flag(flag)
-<<<<<<< HEAD
-           .target(&target)
-           .opt_level(0)
-           .host(&target)
-           .debug(false)
-           .cpp(self.cpp)
-           .cuda(self.cuda);
-=======
             .target(&target)
             .opt_level(0)
             .host(&target)
             .debug(false)
             .cpp(self.cpp);
->>>>>>> 0a763ad5
+            .cuda(self.cuda);
         let compiler = cfg.try_get_compiler()?;
         let mut cmd = compiler.to_command();
         command_add_output_file(&mut cmd, &obj, target.contains("msvc"), false);
@@ -936,17 +928,12 @@
 
         let results: Mutex<Vec<Result<(), Error>>> = Mutex::new(Vec::new());
 
-<<<<<<< HEAD
-        objs.par_iter().with_max_len(1)
-            .for_each(|obj| results.lock().unwrap().push(self.compile_object(obj)));
-=======
         objs.par_iter().with_max_len(1).for_each(
             |&(ref src, ref dst)| {
                 let res = self.compile_object(src, dst);
                 results.lock().unwrap().push(res)
             },
         );
->>>>>>> 0a763ad5
 
         // Check for any errors and return the first one found.
         for result in results.into_inner().unwrap().iter() {
@@ -1079,14 +1066,11 @@
         let target = self.get_target()?;
 
         let mut cmd = self.get_base_compiler()?;
-<<<<<<< HEAD
-=======
         let nvcc = cmd.path
             .file_name()
             .and_then(|p| p.to_str())
             .map(|p| p.contains("nvcc"))
             .unwrap_or(false);
->>>>>>> 0a763ad5
 
         // Non-target flags
         // If the flag is not conditioned on target variable, it belongs here :)
@@ -1312,7 +1296,6 @@
             }
         }
 
-<<<<<<< HEAD
         if self.warnings {
             for flag in cmd.family.warnings_flags().iter() {
                 cmd.nvcc_wrap_arg(self.cuda);
@@ -1320,8 +1303,6 @@
             }
         }
 
-=======
->>>>>>> 0a763ad5
         if self.warnings_into_errors {
             cmd.nvcc_wrap_arg(self.cuda);
             cmd.args.push(cmd.family.warnings_to_errors_flag().into());
@@ -1379,20 +1360,12 @@
             };
             let mut out = OsString::from("/OUT:");
             out.push(dst);
-<<<<<<< HEAD
-            run(cmd.arg(out)
-                    .arg("/nologo")
-                    .args(&objects)
-                    .args(&self.objects),
-                "lib.exe")?;
-=======
             run(
                 cmd.arg(out).arg("/nologo").args(objects).args(
                     &self.objects,
                 ),
                 "lib.exe",
             )?;
->>>>>>> 0a763ad5
 
             // The Rust compiler will look for libfoo.a and foo.lib, but the
             // MSVC linker will also be passed foo.lib, so be sure that both
@@ -1413,19 +1386,10 @@
             };
         } else {
             let (mut ar, cmd) = self.get_ar()?;
-<<<<<<< HEAD
-            run(ar
-                    .arg("crs")
-                    .arg(dst)
-                    .args(&objects)
-                    .args(&self.objects),
-                &cmd)?;
-=======
             run(
                 ar.arg("crs").arg(dst).args(objects).args(&self.objects),
                 &cmd,
             )?;
->>>>>>> 0a763ad5
         }
 
         Ok(())
